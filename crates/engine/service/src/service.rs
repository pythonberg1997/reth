--- conflicted
+++ resolved
@@ -102,11 +102,8 @@
             canonical_in_memory_state,
             tree_config,
             invalid_block_hook,
-<<<<<<< HEAD
+            engine_kind,
             skip_state_root_validation,
-=======
-            engine_kind,
->>>>>>> 1ba631ba
         );
 
         let engine_handler = EngineApiRequestHandler::new(to_tree_tx, from_tree);

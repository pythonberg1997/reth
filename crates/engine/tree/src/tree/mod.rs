--- conflicted
+++ resolved
@@ -1756,15 +1756,10 @@
         let block_hash = block.hash();
         let sealed_block = Arc::new(block.block.clone());
         let block = block.unseal();
-<<<<<<< HEAD
-        let output = executor.execute((&block, U256::MAX, None).into()).unwrap();
-=======
 
         let exec_time = Instant::now();
-        let output = executor.execute((&block, U256::MAX).into())?;
+        let output = executor.execute((&block, U256::MAX, None).into())?;
         debug!(target: "engine", elapsed=?exec_time.elapsed(), ?block_number, "Executed block");
-
->>>>>>> c228fe15
         self.consensus.validate_block_post_execution(
             &block,
             PostExecutionInput::new(&output.receipts, &output.requests),

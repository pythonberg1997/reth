[package]
name = "reth-node-builder"
version.workspace = true
edition.workspace = true
rust-version.workspace = true
license.workspace = true
homepage.workspace = true
repository.workspace = true
readme = "README.md"

[lints]
workspace = true

[dependencies]
## reth
reth-chainspec.workspace = true
reth-auto-seal-consensus.workspace = true
reth-beacon-consensus.workspace = true
reth-blockchain-tree.workspace = true
reth-db-common.workspace = true
reth-exex.workspace = true
reth-evm.workspace = true
reth-provider.workspace = true
reth-db = { workspace = true, features = ["mdbx"], optional = true }
reth-db-api.workspace = true
reth-rpc-engine-api.workspace = true
reth-rpc.workspace = true
reth-rpc-builder.workspace = true
reth-rpc-layer.workspace = true
reth-node-api.workspace = true
reth-node-core.workspace = true
reth-network.workspace = true
reth-primitives.workspace = true
reth-payload-builder.workspace = true
reth-transaction-pool.workspace = true
reth-tasks.workspace = true
reth-tracing.workspace = true
reth-network-p2p.workspace = true
reth-static-file.workspace = true
reth-prune.workspace = true
reth-stages.workspace = true
reth-config.workspace = true
reth-downloaders.workspace = true
reth-node-events.workspace = true
reth-consensus.workspace = true
reth-consensus-debug-client.workspace = true
reth-rpc-types.workspace = true
reth-engine-util.workspace = true
reth-cli-util.workspace = true
<<<<<<< HEAD
reth-bsc-consensus = { workspace = true, optional = true }
reth-bsc-engine = { workspace = true, optional = true }
=======
reth-rpc-eth-types.workspace = true
>>>>>>> 390f30aa

## async
futures.workspace = true
tokio = { workspace = true, features = [
    "sync",
    "macros",
    "time",
    "rt-multi-thread",
] }
tokio-stream.workspace = true

## crypto
secp256k1 = { workspace = true, features = [
    "global-context",
    "rand-std",
    "recovery",
] }

## misc
aquamarine.workspace = true
eyre.workspace = true
fdlimit.workspace = true
confy.workspace = true
rayon.workspace = true
backon.workspace = true

# tracing
tracing.workspace = true

[dev-dependencies]
tempfile.workspace = true

[features]
default = []
test-utils = ["reth-db/test-utils"]
bsc = [
    "reth-bsc-engine/bsc",
    "reth-beacon-consensus/bsc",
]<|MERGE_RESOLUTION|>--- conflicted
+++ resolved
@@ -47,12 +47,9 @@
 reth-rpc-types.workspace = true
 reth-engine-util.workspace = true
 reth-cli-util.workspace = true
-<<<<<<< HEAD
+reth-rpc-eth-types.workspace = true
 reth-bsc-consensus = { workspace = true, optional = true }
 reth-bsc-engine = { workspace = true, optional = true }
-=======
-reth-rpc-eth-types.workspace = true
->>>>>>> 390f30aa
 
 ## async
 futures.workspace = true

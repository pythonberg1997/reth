//! Abstraction for launching a node.

use crate::{
    builder::{NodeAdapter, NodeAddOns, NodeTypesAdapter},
    components::{NodeComponents, NodeComponentsBuilder},
    hooks::NodeHooks,
    node::FullNode,
    NodeBuilderWithComponents, NodeHandle,
};
use futures::{future::Either, stream, stream_select, StreamExt};
use reth_beacon_consensus::{
    hooks::{EngineHooks, PruneHook, StaticFileHook},
    BeaconConsensusEngine,
};
<<<<<<< HEAD
=======
use reth_blockchain_tree::{BlockchainTree, ShareableBlockchainTree, TreeExternals};

#[cfg(feature = "bsc")]
use reth_bsc_consensus::ParliaEngineBuilder;
use reth_consensus::Consensus;
>>>>>>> e11ee489
use reth_consensus_debug_client::{DebugConsensusClient, EtherscanBlockProvider, RpcBlockProvider};
use reth_engine_util::EngineMessageStreamExt;
use reth_exex::ExExManagerHandle;
use reth_network::NetworkEvents;
use reth_node_api::FullNodeTypes;
use reth_node_core::{
    dirs::{ChainPath, DataDirPath},
    exit::NodeExitFuture,
    version::{CARGO_PKG_VERSION, CLIENT_CODE, NAME_CLIENT, VERGEN_GIT_SHA},
};
use reth_node_events::{cl::ConsensusLayerHealthEvents, node};
<<<<<<< HEAD
=======
#[cfg(feature = "bsc")]
use reth_primitives::parlia::ParliaConfig;

>>>>>>> e11ee489
use reth_primitives::format_ether;
use reth_provider::providers::BlockchainProvider;
use reth_rpc_engine_api::EngineApi;
use reth_rpc_types::engine::ClientVersionV1;
use reth_tasks::TaskExecutor;
use reth_tracing::tracing::{debug, info};
use reth_transaction_pool::TransactionPool;
use std::{future::Future, sync::Arc};
use tokio::sync::{mpsc::unbounded_channel, oneshot};
use tokio_stream::wrappers::UnboundedReceiverStream;

pub mod common;
pub use common::LaunchContext;
mod exex;
pub use exex::ExExLauncher;

/// A general purpose trait that launches a new node of any kind.
///
/// Acts as a node factory.
///
/// This is essentially the launch logic for a node.
///
/// See also [`DefaultNodeLauncher`] and [`NodeBuilderWithComponents::launch_with`]
pub trait LaunchNode<Target> {
    /// The node type that is created.
    type Node;

    /// Create and return a new node asynchronously.
    fn launch_node(self, target: Target) -> impl Future<Output = eyre::Result<Self::Node>> + Send;
}

impl<F, Target, Fut, Node> LaunchNode<Target> for F
where
    F: FnOnce(Target) -> Fut + Send,
    Fut: Future<Output = eyre::Result<Node>> + Send,
{
    type Node = Node;

    fn launch_node(self, target: Target) -> impl Future<Output = eyre::Result<Self::Node>> + Send {
        self(target)
    }
}

/// The default launcher for a node.
#[derive(Debug)]
pub struct DefaultNodeLauncher {
    /// The task executor for the node.
    pub ctx: LaunchContext,
}

impl DefaultNodeLauncher {
    /// Create a new instance of the default node launcher.
    pub const fn new(task_executor: TaskExecutor, data_dir: ChainPath<DataDirPath>) -> Self {
        Self { ctx: LaunchContext::new(task_executor, data_dir) }
    }
}

impl<T, CB> LaunchNode<NodeBuilderWithComponents<T, CB>> for DefaultNodeLauncher
where
    T: FullNodeTypes<Provider = BlockchainProvider<<T as FullNodeTypes>::DB>>,
    CB: NodeComponentsBuilder<T>,
{
    type Node = NodeHandle<NodeAdapter<T, CB::Components>>;

    async fn launch_node(
        self,
        target: NodeBuilderWithComponents<T, CB>,
    ) -> eyre::Result<Self::Node> {
        let Self { ctx } = self;
        let NodeBuilderWithComponents {
            adapter: NodeTypesAdapter { database },
            components_builder,
            add_ons: NodeAddOns { hooks, rpc, exexs: installed_exex },
            config,
        } = target;
        let NodeHooks { on_component_initialized, on_node_started, .. } = hooks;

        // setup the launch context
        let ctx = ctx
            .with_configured_globals()
            // load the toml config
            .with_loaded_toml_config(config)?
            // add resolved peers
            .with_resolved_peers().await?
            // attach the database
            .attach(database.clone())
            // ensure certain settings take effect
            .with_adjusted_configs()
            // Create the provider factory
            .with_provider_factory().await?
            .inspect(|_| {
                info!(target: "reth::cli", "Database opened");
            })
            .with_prometheus().await?
            .inspect(|this| {
                debug!(target: "reth::cli", chain=%this.chain_id(), genesis=?this.genesis_hash(), "Initializing genesis");
            })
            .with_genesis()?
            .inspect(|this| {
                info!(target: "reth::cli", "\n{}", this.chain_spec().display_hardforks());
            })
            .with_metrics()
            // passing FullNodeTypes as type parameter here so that we can build
            // later the components.
            .with_blockchain_db::<T>()?
            .with_components(components_builder, on_component_initialized).await?;

        // spawn exexs
        let exex_manager_handle = ExExLauncher::new(
            ctx.head(),
            ctx.node_adapter().clone(),
            installed_exex,
            ctx.configs().clone(),
        )
        .launch()
        .await;

        // create pipeline
        let network_client = ctx.components().network().fetch_client().await?;
        let (consensus_engine_tx, consensus_engine_rx) = unbounded_channel();

        let node_config = ctx.node_config();
        let consensus_engine_stream = UnboundedReceiverStream::from(consensus_engine_rx)
            .maybe_skip_fcu(node_config.debug.skip_fcu)
            .maybe_skip_new_payload(node_config.debug.skip_new_payload)
            // Store messages _after_ skipping so that `replay-engine` command
            // would replay only the messages that were observed by the engine
            // during this run.
            .maybe_store_messages(node_config.debug.engine_api_store.clone());

        let max_block = ctx.max_block(network_client.clone()).await?;
        let mut hooks = EngineHooks::new();

        let static_file_producer = ctx.static_file_producer();
        let static_file_producer_events = static_file_producer.lock().events();
        hooks.add(StaticFileHook::new(
            static_file_producer.clone(),
            Box::new(ctx.task_executor().clone()),
        ));
        info!(target: "reth::cli", "StaticFileProducer initialized");

        // Configure the pipeline
        let pipeline_exex_handle =
            exex_manager_handle.clone().unwrap_or_else(ExExManagerHandle::empty);
        let (pipeline, client) = if ctx.is_dev() {
            info!(target: "reth::cli", "Starting Reth in dev mode");

            for (idx, (address, alloc)) in ctx.chain_spec().genesis.alloc.iter().enumerate() {
                info!(target: "reth::cli", "Allocated Genesis Account: {:02}. {} ({} ETH)", idx, address.to_string(), format_ether(alloc.balance));
            }

            // install auto-seal
            let mining_mode =
                ctx.dev_mining_mode(ctx.components().pool().pending_transactions_listener());
            info!(target: "reth::cli", mode=%mining_mode, "configuring dev mining mode");

            let (_, client, mut task) = reth_auto_seal_consensus::AutoSealBuilder::new(
                ctx.chain_spec(),
                ctx.blockchain_db().clone(),
                ctx.components().pool().clone(),
                consensus_engine_tx.clone(),
                mining_mode,
                ctx.components().block_executor().clone(),
            )
            .build();

            let pipeline = crate::setup::build_networked_pipeline(
                &ctx.toml_config().stages,
                client.clone(),
                ctx.consensus(),
                ctx.provider_factory().clone(),
                ctx.task_executor(),
                ctx.sync_metrics_tx(),
                ctx.prune_config(),
                max_block,
                static_file_producer,
                ctx.components().block_executor().clone(),
                pipeline_exex_handle,
            )?;

            let pipeline_events = pipeline.events();
            task.set_pipeline_events(pipeline_events);
            debug!(target: "reth::cli", "Spawning auto mine task");
            ctx.task_executor().spawn(Box::pin(task));

            (pipeline, Either::Left(client))
        } else {
            let pipeline = crate::setup::build_networked_pipeline(
                &ctx.toml_config().stages,
                network_client.clone(),
                ctx.consensus(),
                ctx.provider_factory().clone(),
                ctx.task_executor(),
                ctx.sync_metrics_tx(),
                ctx.prune_config(),
                max_block,
                static_file_producer,
                ctx.components().block_executor().clone(),
                pipeline_exex_handle,
<<<<<<< HEAD
            )?;

            (pipeline, Either::Right(network_client.clone()))
=======
            )
            .await?;
            #[cfg(feature = "bsc")]
            {
                let engine_rx = node_adapter.components.network().get_to_engine_rx();
                let client = ParliaEngineBuilder::new(
                    ctx.chain_spec(),
                    ParliaConfig::default(),
                    blockchain_db.clone(),
                    consensus_engine_tx.clone(),
                    engine_rx,
                    network_client.clone(),
                )
                .build(ctx.node_config().debug.tip.is_none());
                (pipeline, Either::Right(client))
            }
            #[cfg(not(feature = "bsc"))]
            {
                (pipeline, Either::Right(network_client.clone()))
            }
>>>>>>> e11ee489
        };

        let pipeline_events = pipeline.events();

        let initial_target = ctx.node_config().debug.tip;

        let mut pruner_builder =
            ctx.pruner_builder().max_reorg_depth(ctx.tree_config().max_reorg_depth() as usize);
        if let Some(exex_manager_handle) = &exex_manager_handle {
            pruner_builder =
                pruner_builder.finished_exex_height(exex_manager_handle.finished_height());
        }

        let pruner = pruner_builder.build(ctx.provider_factory().clone());

        let pruner_events = pruner.events();
        info!(target: "reth::cli", prune_config=?ctx.prune_config().unwrap_or_default(), "Pruner initialized");
        hooks.add(PruneHook::new(pruner, Box::new(ctx.task_executor().clone())));

        // Configure the consensus engine
        let (beacon_consensus_engine, beacon_engine_handle) = BeaconConsensusEngine::with_channel(
            client,
            pipeline,
            ctx.blockchain_db().clone(),
            Box::new(ctx.task_executor().clone()),
            Box::new(ctx.components().network().clone()),
            max_block,
            ctx.components().payload_builder().clone(),
            initial_target,
            reth_beacon_consensus::MIN_BLOCKS_FOR_PIPELINE_RUN,
            consensus_engine_tx,
            Box::pin(consensus_engine_stream),
            hooks,
        )?;
        info!(target: "reth::cli", "Consensus engine initialized");

        let events = stream_select!(
            ctx.components().network().event_listener().map(Into::into),
            beacon_engine_handle.event_listener().map(Into::into),
            pipeline_events.map(Into::into),
            if ctx.node_config().debug.tip.is_none() && !ctx.is_dev() {
                Either::Left(
                    ConsensusLayerHealthEvents::new(Box::new(ctx.blockchain_db().clone()))
                        .map(Into::into),
                )
            } else {
                Either::Right(stream::empty())
            },
            pruner_events.map(Into::into),
            static_file_producer_events.map(Into::into),
        );
        ctx.task_executor().spawn_critical(
            "events task",
            node::handle_events(
                Some(Box::new(ctx.components().network().clone())),
                Some(ctx.head().number),
                events,
                database.clone(),
            ),
        );

        let client = ClientVersionV1 {
            code: CLIENT_CODE,
            name: NAME_CLIENT.to_string(),
            version: CARGO_PKG_VERSION.to_string(),
            commit: VERGEN_GIT_SHA.to_string(),
        };
        let engine_api = EngineApi::new(
            ctx.blockchain_db().clone(),
            ctx.chain_spec(),
            beacon_engine_handle,
            ctx.components().payload_builder().clone().into(),
            Box::new(ctx.task_executor().clone()),
            client,
        );
        info!(target: "reth::cli", "Engine API handler initialized");

        // extract the jwt secret from the args if possible
        let jwt_secret = ctx.auth_jwt_secret()?;

        // Start RPC servers
        let (rpc_server_handles, rpc_registry) = crate::rpc::launch_rpc_servers(
            ctx.node_adapter().clone(),
            engine_api,
            ctx.node_config(),
            jwt_secret,
            rpc,
        )
        .await?;

        // in dev mode we generate 20 random dev-signer accounts
        if ctx.is_dev() {
            rpc_registry.eth_api().with_dev_accounts();
        }

        // Run consensus engine to completion
        let (tx, rx) = oneshot::channel();
        info!(target: "reth::cli", "Starting consensus engine");
        ctx.task_executor().spawn_critical_blocking("consensus engine", async move {
            let res = beacon_consensus_engine.await;
            let _ = tx.send(res);
        });

        if let Some(maybe_custom_etherscan_url) = ctx.node_config().debug.etherscan.clone() {
            info!(target: "reth::cli", "Using etherscan as consensus client");

            let chain = ctx.node_config().chain.chain;
            let etherscan_url = maybe_custom_etherscan_url.map(Ok).unwrap_or_else(|| {
                // If URL isn't provided, use default Etherscan URL for the chain if it is known
                chain
                    .etherscan_urls()
                    .map(|urls| urls.0.to_string())
                    .ok_or_else(|| eyre::eyre!("failed to get etherscan url for chain: {chain}"))
            })?;

            let block_provider = EtherscanBlockProvider::new(
                etherscan_url,
                chain.etherscan_api_key().ok_or_else(|| {
                    eyre::eyre!(
                        "etherscan api key not found for rpc consensus client for chain: {chain}"
                    )
                })?,
            );
            let rpc_consensus_client = DebugConsensusClient::new(
                rpc_server_handles.auth.clone(),
                Arc::new(block_provider),
            );
            ctx.task_executor().spawn_critical("etherscan consensus client", async move {
                rpc_consensus_client.run::<T::Engine>().await
            });
        }

        if let Some(rpc_ws_url) = ctx.node_config().debug.rpc_consensus_ws.clone() {
            info!(target: "reth::cli", "Using rpc provider as consensus client");

            let block_provider = RpcBlockProvider::new(rpc_ws_url);
            let rpc_consensus_client = DebugConsensusClient::new(
                rpc_server_handles.auth.clone(),
                Arc::new(block_provider),
            );
            ctx.task_executor().spawn_critical("rpc consensus client", async move {
                rpc_consensus_client.run::<T::Engine>().await
            });
        }

        let full_node = FullNode {
            evm_config: ctx.components().evm_config().clone(),
            block_executor: ctx.components().block_executor().clone(),
            pool: ctx.components().pool().clone(),
            network: ctx.components().network().clone(),
            provider: ctx.node_adapter().provider.clone(),
            payload_builder: ctx.components().payload_builder().clone(),
            task_executor: ctx.task_executor().clone(),
            rpc_server_handles,
            rpc_registry,
            config: ctx.node_config().clone(),
            data_dir: ctx.data_dir().clone(),
        };
        // Notify on node started
        on_node_started.on_event(full_node.clone())?;

        let handle = NodeHandle {
            node_exit_future: NodeExitFuture::new(
                async { Ok(rx.await??) },
                full_node.config.debug.terminate,
            ),
            node: full_node,
        };

        Ok(handle)
    }
}<|MERGE_RESOLUTION|>--- conflicted
+++ resolved
@@ -12,14 +12,11 @@
     hooks::{EngineHooks, PruneHook, StaticFileHook},
     BeaconConsensusEngine,
 };
-<<<<<<< HEAD
-=======
 use reth_blockchain_tree::{BlockchainTree, ShareableBlockchainTree, TreeExternals};
 
 #[cfg(feature = "bsc")]
 use reth_bsc_consensus::ParliaEngineBuilder;
 use reth_consensus::Consensus;
->>>>>>> e11ee489
 use reth_consensus_debug_client::{DebugConsensusClient, EtherscanBlockProvider, RpcBlockProvider};
 use reth_engine_util::EngineMessageStreamExt;
 use reth_exex::ExExManagerHandle;
@@ -31,12 +28,9 @@
     version::{CARGO_PKG_VERSION, CLIENT_CODE, NAME_CLIENT, VERGEN_GIT_SHA},
 };
 use reth_node_events::{cl::ConsensusLayerHealthEvents, node};
-<<<<<<< HEAD
-=======
 #[cfg(feature = "bsc")]
 use reth_primitives::parlia::ParliaConfig;
 
->>>>>>> e11ee489
 use reth_primitives::format_ether;
 use reth_provider::providers::BlockchainProvider;
 use reth_rpc_engine_api::EngineApi;
@@ -236,13 +230,7 @@
                 static_file_producer,
                 ctx.components().block_executor().clone(),
                 pipeline_exex_handle,
-<<<<<<< HEAD
             )?;
-
-            (pipeline, Either::Right(network_client.clone()))
-=======
-            )
-            .await?;
             #[cfg(feature = "bsc")]
             {
                 let engine_rx = node_adapter.components.network().get_to_engine_rx();
@@ -261,7 +249,6 @@
             {
                 (pipeline, Either::Right(network_client.clone()))
             }
->>>>>>> e11ee489
         };
 
         let pipeline_events = pipeline.events();

//! Test helper impls for generating bodies

#![allow(dead_code)]

use alloy_primitives::B256;
use reth_db::{tables, DatabaseEnv};
use reth_db_api::{database::Database, transaction::DbTxMut};
use reth_network_p2p::bodies::response::BlockResponse;
use reth_primitives::{Block, BlockBody, SealedBlock, SealedHeader};
use std::collections::HashMap;

pub(crate) fn zip_blocks<'a>(
    headers: impl Iterator<Item = &'a SealedHeader>,
    bodies: &mut HashMap<B256, BlockBody>,
) -> Vec<BlockResponse> {
    headers
        .into_iter()
        .map(|header| {
            let body = bodies.remove(&header.hash()).expect("body exists");
            if header.is_empty() {
                BlockResponse::Empty(header.clone())
            } else {
<<<<<<< HEAD
                BlockResponse::Full(SealedBlock {
                    header: header.clone(),
                    body: body.transactions,
                    ommers: body.ommers,
                    withdrawals: body.withdrawals,
                    sidecars: body.sidecars,
                    requests: body.requests,
                })
=======
                BlockResponse::Full(SealedBlock { header: header.clone(), body })
>>>>>>> 1ba631ba
            }
        })
        .collect()
}

pub(crate) fn create_raw_bodies(
    headers: impl IntoIterator<Item = SealedHeader>,
    bodies: &mut HashMap<B256, BlockBody>,
) -> Vec<Block> {
    headers
        .into_iter()
        .map(|header| {
            let body = bodies.remove(&header.hash()).expect("body exists");
            body.into_block(header.unseal())
        })
        .collect()
}

#[inline]
pub(crate) fn insert_headers(db: &DatabaseEnv, headers: &[SealedHeader]) {
    db.update(|tx| {
        for header in headers {
            tx.put::<tables::CanonicalHeaders>(header.number, header.hash()).unwrap();
            tx.put::<tables::Headers>(header.number, header.clone().unseal()).unwrap();
        }
    })
    .expect("failed to commit")
}<|MERGE_RESOLUTION|>--- conflicted
+++ resolved
@@ -20,18 +20,7 @@
             if header.is_empty() {
                 BlockResponse::Empty(header.clone())
             } else {
-<<<<<<< HEAD
-                BlockResponse::Full(SealedBlock {
-                    header: header.clone(),
-                    body: body.transactions,
-                    ommers: body.ommers,
-                    withdrawals: body.withdrawals,
-                    sidecars: body.sidecars,
-                    requests: body.requests,
-                })
-=======
                 BlockResponse::Full(SealedBlock { header: header.clone(), body })
->>>>>>> 1ba631ba
             }
         })
         .collect()

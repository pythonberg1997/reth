--- conflicted
+++ resolved
@@ -23,12 +23,9 @@
 
 #[cfg(feature = "optimism")]
 /// Chains supported by op-reth. First value should be used as the default.
-<<<<<<< HEAD
+pub const SUPPORTED_CHAINS: &[&str] = &["optimism", "optimism-sepolia", "base", "base-sepolia"];
 pub const SUPPORTED_CHAINS: &[&str] =
-    &["base", "base-sepolia", "optimism", "optimism-sepolia", "opbnb-mainnet", "opbnb-testnet"];
-=======
-pub const SUPPORTED_CHAINS: &[&str] = &["optimism", "optimism-sepolia", "base", "base-sepolia"];
->>>>>>> c0e74406
+    &["optimism", "optimism-sepolia", "base", "base-sepolia", "opbnb-mainnet", "opbnb-testnet"];
 #[cfg(not(feature = "optimism"))]
 /// Chains supported by reth. First value should be used as the default.
 pub const SUPPORTED_CHAINS: &[&str] = &["mainnet", "sepolia", "goerli", "holesky", "dev"];

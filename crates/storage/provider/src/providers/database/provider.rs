--- conflicted
+++ resolved
@@ -6,21 +6,12 @@
         AccountExtReader, BlockSource, ChangeSetReader, ReceiptProvider, StageCheckpointWriter,
     },
     AccountReader, BlockExecutionWriter, BlockHashReader, BlockNumReader, BlockReader, BlockWriter,
-<<<<<<< HEAD
     Chain, EvmEnvProvider, FinalizedBlockReader, FinalizedBlockWriter, HashingWriter,
     HeaderProvider, HeaderSyncGap, HeaderSyncGapProvider, HistoricalStateProvider, HistoryWriter,
     LatestStateProvider, OriginalValuesKnown, ParliaSnapshotReader, ProviderError,
     PruneCheckpointReader, PruneCheckpointWriter, RequestsProvider, StageCheckpointReader,
     StateProviderBox, StateWriter, StatsReader, StorageReader, TransactionVariant,
     TransactionsProvider, TransactionsProviderExt, WithdrawalsProvider,
-=======
-    EvmEnvProvider, FinalizedBlockReader, FinalizedBlockWriter, HashingWriter, HeaderProvider,
-    HeaderSyncGap, HeaderSyncGapProvider, HistoricalStateProvider, HistoryWriter,
-    LatestStateProvider, OriginalValuesKnown, ProviderError, PruneCheckpointReader,
-    PruneCheckpointWriter, RequestsProvider, StageCheckpointReader, StateProviderBox, StateWriter,
-    StatsReader, StorageReader, TransactionVariant, TransactionsProvider, TransactionsProviderExt,
-    WithdrawalsProvider,
->>>>>>> 31e24708
 };
 use itertools::{izip, Itertools};
 use reth_chainspec::{ChainInfo, ChainSpec};
@@ -38,7 +29,7 @@
     DatabaseError,
 };
 use reth_evm::ConfigureEvmEnv;
-use reth_execution_types::{Chain, ExecutionOutcome};
+use reth_execution_types::ExecutionOutcome;
 use reth_network_p2p::headers::downloader::SyncTarget;
 use reth_primitives::{
     keccak256,

--- conflicted
+++ resolved
@@ -1,13 +1,8 @@
 use crate::BlockExecutionOutput;
-<<<<<<< HEAD
+use alloy_primitives::{Address, BlockNumber, Bloom, Log, B256, U256};
 use reth_primitives::{
-    logs_bloom, parlia::Snapshot, Account, Address, BlockNumber, Bloom, Bytecode, Log, Receipt,
-    Receipts, Requests, StorageEntry, B256, U256,
+    logs_bloom, Account, Bytecode, parlia::Snapshot, Receipt, Receipts, Requests, StorageEntry,
 };
-=======
-use alloy_primitives::{Address, BlockNumber, Bloom, Log, B256, U256};
-use reth_primitives::{logs_bloom, Account, Bytecode, Receipt, Receipts, Requests, StorageEntry};
->>>>>>> 1ba631ba
 use reth_trie::HashedPostState;
 use revm::{
     db::{states::BundleState, BundleAccount},

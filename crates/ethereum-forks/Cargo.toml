--- conflicted
+++ resolved
@@ -38,10 +38,7 @@
 default = ["std", "serde"]
 arbitrary = ["dep:arbitrary", "dep:proptest", "dep:proptest-derive"]
 optimism = []
-<<<<<<< HEAD
 opbnb = []
 bsc = []
-=======
 serde = ["dep:serde"]
-std = ["thiserror-no-std/std"]
->>>>>>> 31e24708
+std = ["thiserror-no-std/std"]
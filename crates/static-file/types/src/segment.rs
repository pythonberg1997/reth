--- conflicted
+++ resolved
@@ -128,16 +128,15 @@
         matches!(self, Self::Receipts)
     }
 
-<<<<<<< HEAD
-    /// Returns `true` if the segment is `StaticFileSegment::Sidecars`.
-    pub const fn is_sidecars(&self) -> bool {
-        matches!(self, Self::Sidecars)
-=======
     /// Returns `true` if the segment is `StaticFileSegment::Receipts` or
     /// `StaticFileSegment::Transactions`.
     pub const fn is_tx_based(&self) -> bool {
         matches!(self, Self::Receipts | Self::Transactions)
->>>>>>> 1ba631ba
+    }
+
+    /// Returns `true` if the segment is `StaticFileSegment::Sidecars`.
+    pub const fn is_sidecars(&self) -> bool {
+        matches!(self, Self::Sidecars)
     }
 }
 

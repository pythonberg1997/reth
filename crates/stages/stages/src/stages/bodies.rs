use std::{
    cmp::Ordering,
    task::{ready, Context, Poll},
};

use futures_util::TryStreamExt;
use reth_db::tables;
use reth_db_api::{
    cursor::{DbCursorRO, DbCursorRW},
    database::Database,
    models::{StoredBlockBodyIndices, StoredBlockOmmers, StoredBlockWithdrawals},
    transaction::DbTxMut,
};
use reth_network_p2p::bodies::{downloader::BodyDownloader, response::BlockResponse};
use reth_primitives::{StaticFileSegment, TxNumber};
use reth_provider::{
    providers::{StaticFileProvider, StaticFileWriter},
    BlockReader, DatabaseProviderRW, HeaderProvider, ProviderError, StatsReader,
};
use reth_stages_api::{
    EntitiesCheckpoint, ExecInput, ExecOutput, Stage, StageCheckpoint, StageError, StageId,
    UnwindInput, UnwindOutput,
};
use reth_storage_errors::provider::ProviderResult;
use tracing::*;

/// The body stage downloads block bodies.
///
/// The body stage downloads block bodies for all block headers stored locally in storage.
///
/// # Empty blocks
///
/// Blocks with an ommers hash corresponding to no ommers *and* a transaction root corresponding to
/// no transactions will not have a block body downloaded for them, since it would be meaningless to
/// do so.
///
/// This also means that if there is no body for the block in storage (assuming the
/// block number <= the synced block of this stage), then the block can be considered empty.
///
/// # Tables
///
/// The bodies are processed and data is inserted into these tables:
///
/// - [`BlockOmmers`][reth_db::tables::BlockOmmers]
/// - [`BlockBodies`][reth_db::tables::BlockBodyIndices]
/// - [`Transactions`][reth_db::tables::Transactions]
/// - [`TransactionBlocks`][reth_db::tables::TransactionBlocks]
///
/// # Genesis
///
/// This stage expects that the genesis has been inserted into the appropriate tables:
///
/// - The header tables (see [`HeaderStage`][crate::stages::HeaderStage])
/// - The [`BlockOmmers`][reth_db::tables::BlockOmmers] table
/// - The [`BlockBodies`][reth_db::tables::BlockBodyIndices] table
/// - The [`Transactions`][reth_db::tables::Transactions] table
#[derive(Debug)]
pub struct BodyStage<D: BodyDownloader> {
    /// The body downloader.
    downloader: D,
    /// Block response buffer.
    buffer: Option<Vec<BlockResponse>>,
}

impl<D: BodyDownloader> BodyStage<D> {
    /// Create new bodies stage from downloader.
    pub const fn new(downloader: D) -> Self {
        Self { downloader, buffer: None }
    }
}

impl<DB: Database, D: BodyDownloader> Stage<DB> for BodyStage<D> {
    /// Return the id of the stage
    fn id(&self) -> StageId {
        StageId::Bodies
    }

    fn poll_execute_ready(
        &mut self,
        cx: &mut Context<'_>,
        input: ExecInput,
    ) -> Poll<Result<(), StageError>> {
        if input.target_reached() || self.buffer.is_some() {
            return Poll::Ready(Ok(()))
        }

        // Update the header range on the downloader
        self.downloader.set_download_range(input.next_block_range())?;

        // Poll next downloader item.
        let maybe_next_result = ready!(self.downloader.try_poll_next_unpin(cx));

        // Task downloader can return `None` only if the response relaying channel was closed. This
        // is a fatal error to prevent the pipeline from running forever.
        let response = match maybe_next_result {
            Some(Ok(downloaded)) => {
                self.buffer = Some(downloaded);
                Ok(())
            }
            Some(Err(err)) => Err(err.into()),
            None => Err(StageError::ChannelClosed),
        };
        Poll::Ready(response)
    }

    /// Download block bodies from the last checkpoint for this stage up until the latest synced
    /// header, limited by the stage's batch size.
    fn execute(
        &mut self,
        provider: &DatabaseProviderRW<DB>,
        input: ExecInput,
    ) -> Result<ExecOutput, StageError> {
        if input.target_reached() {
            return Ok(ExecOutput::done(input.checkpoint()))
        }
        let (from_block, to_block) = input.next_block_range().into_inner();

        // Cursors used to write bodies, ommers and transactions
        let tx = provider.tx_ref();
        let mut block_indices_cursor = tx.cursor_write::<tables::BlockBodyIndices>()?;
        let mut tx_block_cursor = tx.cursor_write::<tables::TransactionBlocks>()?;
        let mut ommers_cursor = tx.cursor_write::<tables::BlockOmmers>()?;
        let mut withdrawals_cursor = tx.cursor_write::<tables::BlockWithdrawals>()?;
        let mut requests_cursor = tx.cursor_write::<tables::BlockRequests>()?;

        // Get id for the next tx_num of zero if there are no transactions.
        let mut next_tx_num = tx_block_cursor.last()?.map(|(id, _)| id + 1).unwrap_or_default();

        let static_file_provider = provider.static_file_provider();
        let mut static_file_producer_tx =
            static_file_provider.get_writer(from_block, StaticFileSegment::Transactions)?;

        // Make sure Transactions static file is at the same height. If it's further, this
        // input execution was interrupted previously and we need to unwind the static file.
        let next_static_file_tx_num = static_file_provider
            .get_highest_static_file_tx(StaticFileSegment::Transactions)
            .map(|id| id + 1)
            .unwrap_or_default();

        match next_static_file_tx_num.cmp(&next_tx_num) {
            // If static files are ahead, then we didn't reach the database commit in a previous
            // stage run. So, our only solution is to unwind the static files and proceed from the
            // database expected height.
            Ordering::Greater => {
                static_file_producer_tx
                    .prune_transactions(next_static_file_tx_num - next_tx_num, from_block - 1)?;
                // Since this is a database <-> static file inconsistency, we commit the change
                // straight away.
                static_file_producer_tx.commit()?;
            }
            // If static files are behind, then there was some corruption or loss of files. This
            // error will trigger an unwind, that will bring the database to the same height as the
            // static files.
            Ordering::Less => {
                return Err(missing_static_data_error(
                    next_static_file_tx_num.saturating_sub(1),
                    static_file_provider,
                    provider,
                    StaticFileSegment::Transactions,
                )?)
            }
            Ordering::Equal => {}
        }

        let mut static_file_producer_sc =
            static_file_provider.get_writer(from_block, StaticFileSegment::Sidecars)?;

        // Make sure Sidecars static file is at the same height. If it's further, this
        // input execution was interrupted previously and we need to unwind the static file.
        let next_static_file_block_num = static_file_provider
            .get_highest_static_file_block(StaticFileSegment::Sidecars)
            .map(|id| id + 1)
            .unwrap_or_default();

        match next_static_file_block_num.cmp(&from_block) {
            Ordering::Greater => {
                static_file_producer_sc.prune_sidecars(next_static_file_block_num - from_block)?;
                // Since this is a database <-> static file inconsistency, we commit the change
                // straight away.
                static_file_producer_sc.commit()?
            }
            // If static files are behind, then there was some corruption or loss of files. This
            // error will trigger an unwind, that will bring the database to the same height as the
            // static files.
            Ordering::Less => {
                return Err(missing_static_data_error(
                    next_static_file_tx_num.saturating_sub(1),
                    static_file_provider,
                    provider,
                    StaticFileSegment::Sidecars,
                )?)
            }
            Ordering::Equal => {}
        }

        debug!(target: "sync::stages::bodies", stage_progress = from_block, target = to_block, start_tx_id = next_tx_num, "Commencing sync");

        let buffer = self.buffer.take().ok_or(StageError::MissingDownloadBuffer)?;
        trace!(target: "sync::stages::bodies", bodies_len = buffer.len(), "Writing blocks");
        let mut highest_block = from_block;
        for response in buffer {
            // Write block
            let block_number = response.block_number();

            let block_indices = StoredBlockBodyIndices {
                first_tx_num: next_tx_num,
                tx_count: match &response {
                    BlockResponse::Full(block) => block.body.len() as u64,
                    BlockResponse::Empty(_) => 0,
                },
            };

            // Increment block on static file header.
            if block_number > 0 {
<<<<<<< HEAD
                let appended_block_number = static_file_producer_tx
                    .increment_block(StaticFileSegment::Transactions, block_number)?;
=======
                let appended_block_number = static_file_producer.increment_block(block_number)?;
>>>>>>> c228fe15

                if appended_block_number != block_number {
                    // This scenario indicates a critical error in the logic of adding new
                    // items. It should be treated as an `expect()` failure.
                    return Err(StageError::InconsistentBlockNumber {
                        segment: StaticFileSegment::Transactions,
                        database: block_number,
                        static_file: appended_block_number,
                    })
                }
            }

            match response {
                BlockResponse::Full(block) => {
                    // write transaction block index
                    if !block.body.is_empty() {
                        tx_block_cursor.append(block_indices.last_tx_num(), block.number)?;
                    }

                    // Write transactions
                    for transaction in block.body {
<<<<<<< HEAD
                        let appended_tx_number = static_file_producer_tx
                            .append_transaction(next_tx_num, transaction.into())?;
=======
                        let appended_tx_number = static_file_producer
                            .append_transaction(next_tx_num, &transaction.into())?;
>>>>>>> c228fe15

                        if appended_tx_number != next_tx_num {
                            // This scenario indicates a critical error in the logic of adding new
                            // items. It should be treated as an `expect()` failure.
                            return Err(StageError::InconsistentTxNumber {
                                segment: StaticFileSegment::Transactions,
                                database: next_tx_num,
                                static_file: appended_tx_number,
                            })
                        }

                        // Increment transaction id for each transaction.
                        next_tx_num += 1;
                    }

                    // Write sidecars
                    let sidecars = block.sidecars.unwrap_or_default();
                    static_file_producer_sc.append_sidecars(
                        sidecars,
                        block_number,
                        block.header.hash(),
                    )?;

                    // Write ommers if any
                    if !block.ommers.is_empty() {
                        ommers_cursor
                            .append(block_number, StoredBlockOmmers { ommers: block.ommers })?;
                    }

                    // Write withdrawals if any
                    if let Some(withdrawals) = block.withdrawals {
                        if !withdrawals.is_empty() {
                            withdrawals_cursor
                                .append(block_number, StoredBlockWithdrawals { withdrawals })?;
                        }
                    }

                    // Write requests if any
                    if let Some(requests) = block.requests {
                        if !requests.0.is_empty() {
                            requests_cursor.append(block_number, requests)?;
                        }
                    }
                }
                BlockResponse::Empty(header) => {
                    // Write empty sidecars
                    static_file_producer_sc.append_sidecars(
                        Default::default(),
                        block_number,
                        header.hash(),
                    )?;
                }
            };

            // insert block meta
            block_indices_cursor.append(block_number, block_indices)?;

            highest_block = block_number;
        }

        // The stage is "done" if:
        // - We got fewer blocks than our target
        // - We reached our target and the target was not limited by the batch size of the stage
        let done = highest_block == to_block;
        Ok(ExecOutput {
            checkpoint: StageCheckpoint::new(highest_block)
                .with_entities_stage_checkpoint(stage_checkpoint(provider)?),
            done,
        })
    }

    /// Unwind the stage.
    fn unwind(
        &mut self,
        provider: &DatabaseProviderRW<DB>,
        input: UnwindInput,
    ) -> Result<UnwindOutput, StageError> {
        self.buffer.take();

        let static_file_provider = provider.static_file_provider();
        let tx = provider.tx_ref();
        // Cursors to unwind bodies, ommers
        let mut body_cursor = tx.cursor_write::<tables::BlockBodyIndices>()?;
        let mut ommers_cursor = tx.cursor_write::<tables::BlockOmmers>()?;
        let mut withdrawals_cursor = tx.cursor_write::<tables::BlockWithdrawals>()?;
        let mut requests_cursor = tx.cursor_write::<tables::BlockRequests>()?;
        // Cursors to unwind transitions
        let mut tx_block_cursor = tx.cursor_write::<tables::TransactionBlocks>()?;

        let mut rev_walker = body_cursor.walk_back(None)?;
        while let Some((number, block_meta)) = rev_walker.next().transpose()? {
            if number <= input.unwind_to {
                break
            }

            // Delete the ommers entry if any
            if ommers_cursor.seek_exact(number)?.is_some() {
                ommers_cursor.delete_current()?;
            }

            // Delete the withdrawals entry if any
            if withdrawals_cursor.seek_exact(number)?.is_some() {
                withdrawals_cursor.delete_current()?;
            }

            // Delete the requests entry if any
            if requests_cursor.seek_exact(number)?.is_some() {
                requests_cursor.delete_current()?;
            }

            // Delete all transaction to block values.
            if !block_meta.is_empty() &&
                tx_block_cursor.seek_exact(block_meta.last_tx_num())?.is_some()
            {
                tx_block_cursor.delete_current()?;
            }

            // Delete the current body value
            rev_walker.delete_current()?;
        }

        let mut static_file_producer_tx =
            static_file_provider.latest_writer(StaticFileSegment::Transactions)?;

        // Unwind from static files. Get the current last expected transaction from DB, and match it
        // on static file
        let db_tx_num =
            body_cursor.last()?.map(|(_, block_meta)| block_meta.last_tx_num()).unwrap_or_default();
        let static_file_tx_num: u64 = static_file_provider
            .get_highest_static_file_tx(StaticFileSegment::Transactions)
            .unwrap_or_default();

        // If there are more transactions on database, then we are missing static file data and we
        // need to unwind further.
        if db_tx_num > static_file_tx_num {
            return Err(missing_static_data_error(
                static_file_tx_num,
                static_file_provider,
                provider,
                StaticFileSegment::Transactions,
            )?)
        }

        // Unwinds static file
        static_file_producer_tx
            .prune_transactions(static_file_tx_num.saturating_sub(db_tx_num), input.unwind_to)?;

        let mut static_file_producer_sc =
            static_file_provider.latest_writer(StaticFileSegment::Sidecars)?;

        // Unwind from static files. Get the current last expected block from DB, and match it
        // on static file
        let db_block_num = body_cursor.last()?.map(|(block_num, _)| block_num).unwrap_or_default();
        let static_file_block_num: u64 = static_file_provider
            .get_highest_static_file_block(StaticFileSegment::Sidecars)
            .unwrap_or_default();

        // If there are more blocks on database, then we are missing static file data and we
        // need to unwind further.
        if db_block_num > static_file_block_num {
            return Err(missing_static_data_error(
                static_file_block_num,
                static_file_provider,
                provider,
                StaticFileSegment::Sidecars,
            )?)
        }

        // Unwinds static file
        static_file_producer_sc
            .prune_sidecars(static_file_block_num.saturating_sub(db_block_num))?;

        Ok(UnwindOutput {
            checkpoint: StageCheckpoint::new(input.unwind_to)
                .with_entities_stage_checkpoint(stage_checkpoint(provider)?),
        })
    }
}

fn missing_static_data_error<DB: Database>(
    last_tx_num: TxNumber,
    static_file_provider: &StaticFileProvider,
    provider: &DatabaseProviderRW<DB>,
    segment: StaticFileSegment,
) -> Result<StageError, ProviderError> {
    let mut last_block = static_file_provider
        .get_highest_static_file_block(StaticFileSegment::Transactions)
        .unwrap_or_default();

    // To be extra safe, we make sure that the last tx num matches the last block from its indices.
    // If not, get it.
    loop {
        if let Some(indices) = provider.block_body_indices(last_block)? {
            if indices.last_tx_num() <= last_tx_num {
                break
            }
        }
        if last_block == 0 {
            break
        }
        last_block -= 1;
    }

    let missing_block = Box::new(provider.sealed_header(last_block + 1)?.unwrap_or_default());

    Ok(StageError::MissingStaticFileData { block: missing_block, segment })
}

// TODO(alexey): ideally, we want to measure Bodies stage progress in bytes, but it's hard to know
//  beforehand how many bytes we need to download. So the good solution would be to measure the
//  progress in gas as a proxy to size. Execution stage uses a similar approach.
fn stage_checkpoint<DB: Database>(
    provider: &DatabaseProviderRW<DB>,
) -> ProviderResult<EntitiesCheckpoint> {
    Ok(EntitiesCheckpoint {
        processed: provider.count_entries::<tables::BlockBodyIndices>()? as u64,
        // Count only static files entries. If we count the database entries too, we may have
        // duplicates. We're sure that the static files have all entries that database has,
        // because we run the `StaticFileProducer` before starting the pipeline.
        total: provider.static_file_provider().count_entries::<tables::Headers>()? as u64,
    })
}

#[cfg(test)]
mod tests {
    use assert_matches::assert_matches;

    use reth_provider::StaticFileProviderFactory;
    use reth_stages_api::StageUnitCheckpoint;
    use test_utils::*;

    use crate::test_utils::{
        stage_test_suite_ext, ExecuteStageTestRunner, StageTestRunner, UnwindStageTestRunner,
    };

    use super::*;

    stage_test_suite_ext!(BodyTestRunner, body);

    /// Checks that the stage downloads at most `batch_size` blocks.
    #[tokio::test]
    async fn partial_body_download() {
        let (stage_progress, previous_stage) = (1, 200);

        // Set up test runner
        let mut runner = BodyTestRunner::default();
        let input = ExecInput {
            target: Some(previous_stage),
            checkpoint: Some(StageCheckpoint::new(stage_progress)),
        };
        runner.seed_execution(input).expect("failed to seed execution");

        // Set the batch size (max we sync per stage execution) to less than the number of blocks
        // the previous stage synced (10 vs 20)
        let batch_size = 10;
        runner.set_batch_size(batch_size);

        // Run the stage
        let rx = runner.execute(input);

        // Check that we only synced around `batch_size` blocks even though the number of blocks
        // synced by the previous stage is higher
        let output = rx.await.unwrap();
        runner.db().factory.static_file_provider().commit().unwrap();
        assert_matches!(
            output,
            Ok(ExecOutput { checkpoint: StageCheckpoint {
                block_number,
                stage_checkpoint: Some(StageUnitCheckpoint::Entities(EntitiesCheckpoint {
                    processed, // 1 seeded block body + batch size
                    total // seeded headers
                }))
            }, done: false }) if block_number < 200 &&
                processed == batch_size + 1 && total == previous_stage + 1
        );
        assert!(runner.validate_execution(input, output.ok()).is_ok(), "execution validation");
    }

    /// Same as [partial_body_download] except the `batch_size` is not hit.
    #[tokio::test]
    async fn full_body_download() {
        let (stage_progress, previous_stage) = (1, 20);

        // Set up test runner
        let mut runner = BodyTestRunner::default();
        let input = ExecInput {
            target: Some(previous_stage),
            checkpoint: Some(StageCheckpoint::new(stage_progress)),
        };
        runner.seed_execution(input).expect("failed to seed execution");

        // Set the batch size to more than what the previous stage synced (40 vs 20)
        runner.set_batch_size(40);

        // Run the stage
        let rx = runner.execute(input);

        // Check that we synced all blocks successfully, even though our `batch_size` allows us to
        // sync more (if there were more headers)
        let output = rx.await.unwrap();
        runner.db().factory.static_file_provider().commit().unwrap();
        assert_matches!(
            output,
            Ok(ExecOutput {
                checkpoint: StageCheckpoint {
                    block_number: 20,
                    stage_checkpoint: Some(StageUnitCheckpoint::Entities(EntitiesCheckpoint {
                        processed,
                        total
                    }))
                },
                done: true
            }) if processed + 1 == total && total == previous_stage + 1
        );
        assert!(runner.validate_execution(input, output.ok()).is_ok(), "execution validation");
    }

    /// Same as [full_body_download] except we have made progress before
    #[tokio::test]
    async fn sync_from_previous_progress() {
        let (stage_progress, previous_stage) = (1, 21);

        // Set up test runner
        let mut runner = BodyTestRunner::default();
        let input = ExecInput {
            target: Some(previous_stage),
            checkpoint: Some(StageCheckpoint::new(stage_progress)),
        };
        runner.seed_execution(input).expect("failed to seed execution");

        let batch_size = 10;
        runner.set_batch_size(batch_size);

        // Run the stage
        let rx = runner.execute(input);

        // Check that we synced at least 10 blocks
        let first_run = rx.await.unwrap();
        runner.db().factory.static_file_provider().commit().unwrap();
        assert_matches!(
            first_run,
            Ok(ExecOutput { checkpoint: StageCheckpoint {
                block_number,
                stage_checkpoint: Some(StageUnitCheckpoint::Entities(EntitiesCheckpoint {
                    processed,
                    total
                }))
            }, done: false }) if block_number >= 10 &&
                processed - 1 == batch_size && total == previous_stage + 1
        );
        let first_run_checkpoint = first_run.unwrap().checkpoint;

        // Execute again on top of the previous run
        let input =
            ExecInput { target: Some(previous_stage), checkpoint: Some(first_run_checkpoint) };
        let rx = runner.execute(input);

        // Check that we synced more blocks
        let output = rx.await.unwrap();
        runner.db().factory.static_file_provider().commit().unwrap();
        assert_matches!(
            output,
            Ok(ExecOutput { checkpoint: StageCheckpoint {
                block_number,
                stage_checkpoint: Some(StageUnitCheckpoint::Entities(EntitiesCheckpoint {
                    processed,
                    total
                }))
            }, done: true }) if block_number > first_run_checkpoint.block_number &&
                processed + 1 == total && total == previous_stage + 1
        );
        assert_matches!(
            runner.validate_execution(input, output.ok()),
            Ok(_),
            "execution validation"
        );
    }

    /// Checks that the stage unwinds correctly, even if a transaction in a block is missing.
    #[tokio::test]
    async fn unwind_missing_tx() {
        let (stage_progress, previous_stage) = (1, 20);

        // Set up test runner
        let mut runner = BodyTestRunner::default();
        let input = ExecInput {
            target: Some(previous_stage),
            checkpoint: Some(StageCheckpoint::new(stage_progress)),
        };
        runner.seed_execution(input).expect("failed to seed execution");

        // Set the batch size to more than what the previous stage synced (40 vs 20)
        runner.set_batch_size(40);

        // Run the stage
        let rx = runner.execute(input);

        // Check that we synced all blocks successfully, even though our `batch_size` allows us to
        // sync more (if there were more headers)
        let output = rx.await.unwrap();
        runner.db().factory.static_file_provider().commit().unwrap();
        assert_matches!(
            output,
            Ok(ExecOutput { checkpoint: StageCheckpoint {
                block_number,
                stage_checkpoint: Some(StageUnitCheckpoint::Entities(EntitiesCheckpoint {
                    processed,
                    total
                }))
            }, done: true }) if block_number == previous_stage &&
                processed + 1 == total && total == previous_stage + 1
        );
        let checkpoint = output.unwrap().checkpoint;
        runner
            .validate_db_blocks(input.checkpoint().block_number, checkpoint.block_number)
            .expect("Written block data invalid");

        // Delete a transaction
        let static_file_provider = runner.db().factory.static_file_provider();
        {
            let mut static_file_producer =
                static_file_provider.latest_writer(StaticFileSegment::Transactions).unwrap();
            static_file_producer.prune_transactions(1, checkpoint.block_number).unwrap();
            static_file_producer.commit().unwrap();
        }
        // Unwind all of it
        let unwind_to = 1;
        let input = UnwindInput { bad_block: None, checkpoint, unwind_to };
        let res = runner.unwind(input).await;
        assert_matches!(
            res,
            Ok(UnwindOutput { checkpoint: StageCheckpoint {
                block_number: 1,
                stage_checkpoint: Some(StageUnitCheckpoint::Entities(EntitiesCheckpoint {
                    processed: 1,
                    total
                }))
            }}) if total == previous_stage + 1
        );

        assert_matches!(runner.validate_unwind(input), Ok(_), "unwind validation");
    }

    mod test_utils {
        use crate::{
            stages::bodies::BodyStage,
            test_utils::{
                ExecuteStageTestRunner, StageTestRunner, TestRunnerError, TestStageDB,
                UnwindStageTestRunner,
            },
        };
        use futures_util::Stream;
        use reth_db::{static_file::HeaderMask, tables, test_utils::TempDatabase, DatabaseEnv};
        use reth_db_api::{
            cursor::DbCursorRO,
            models::{StoredBlockBodyIndices, StoredBlockOmmers},
            transaction::{DbTx, DbTxMut},
        };
        use reth_network_p2p::{
            bodies::{
                downloader::{BodyDownloader, BodyDownloaderResult},
                response::BlockResponse,
            },
            error::DownloadResult,
        };
        use reth_primitives::{
            BlockBody, BlockHash, BlockNumber, Header, SealedBlock, SealedHeader,
            StaticFileSegment, TxNumber, B256,
        };
        use reth_provider::{
            providers::StaticFileWriter, HeaderProvider, ProviderFactory,
            StaticFileProviderFactory, TransactionsProvider,
        };
        use reth_stages_api::{ExecInput, ExecOutput, UnwindInput};
        use reth_testing_utils::generators::{
            self, random_block_range, random_signed_tx, BlockRangeParams,
        };
        use std::{
            collections::{HashMap, VecDeque},
            ops::RangeInclusive,
            pin::Pin,
            sync::Arc,
            task::{Context, Poll},
        };

        /// The block hash of the genesis block.
        pub(crate) const GENESIS_HASH: B256 = B256::ZERO;

        /// A helper to create a collection of block bodies keyed by their hash.
        pub(crate) fn body_by_hash(block: &SealedBlock) -> (B256, BlockBody) {
            (
                block.hash(),
                BlockBody {
                    transactions: block.body.clone(),
                    ommers: block.ommers.clone(),
                    withdrawals: block.withdrawals.clone(),
                    sidecars: block.sidecars.clone(),
                    requests: block.requests.clone(),
                },
            )
        }

        /// A helper struct for running the [`BodyStage`].
        pub(crate) struct BodyTestRunner {
            responses: HashMap<B256, BlockBody>,
            db: TestStageDB,
            batch_size: u64,
        }

        impl Default for BodyTestRunner {
            fn default() -> Self {
                Self { responses: HashMap::default(), db: TestStageDB::default(), batch_size: 1000 }
            }
        }

        impl BodyTestRunner {
            pub(crate) fn set_batch_size(&mut self, batch_size: u64) {
                self.batch_size = batch_size;
            }

            pub(crate) fn set_responses(&mut self, responses: HashMap<B256, BlockBody>) {
                self.responses = responses;
            }
        }

        impl StageTestRunner for BodyTestRunner {
            type S = BodyStage<TestBodyDownloader>;

            fn db(&self) -> &TestStageDB {
                &self.db
            }

            fn stage(&self) -> Self::S {
                BodyStage::new(TestBodyDownloader::new(
                    self.db.factory.clone(),
                    self.responses.clone(),
                    self.batch_size,
                ))
            }
        }

        impl ExecuteStageTestRunner for BodyTestRunner {
            type Seed = Vec<SealedBlock>;

            fn seed_execution(&mut self, input: ExecInput) -> Result<Self::Seed, TestRunnerError> {
                let start = input.checkpoint().block_number;
                let end = input.target();

                let static_file_provider = self.db.factory.static_file_provider();

                let mut rng = generators::rng();

                // Static files do not support gaps in headers, so we need to generate 0 to end
                let blocks = random_block_range(
                    &mut rng,
                    0..=end,
                    BlockRangeParams {
                        parent: Some(GENESIS_HASH),
                        tx_count: 0..2,
                        ..Default::default()
                    },
                );
                self.db.insert_headers_with_td(blocks.iter().map(|block| &block.header))?;
                if let Some(progress) = blocks.get(start as usize) {
                    // Insert last progress data
                    {
                        let tx = self.db.factory.provider_rw()?.into_tx();
                        let mut static_file_producer_tx = static_file_provider
                            .get_writer(start, StaticFileSegment::Transactions)?;
                        let mut static_file_producer_sc =
                            static_file_provider.get_writer(start, StaticFileSegment::Sidecars)?;

                        let body = StoredBlockBodyIndices {
                            first_tx_num: 0,
                            tx_count: progress.body.len() as u64,
                        };

                        static_file_producer_tx.set_block_range(0..=progress.number);

                        body.tx_num_range().try_for_each(|tx_num| {
                            let transaction = random_signed_tx(&mut rng);
<<<<<<< HEAD
                            static_file_producer_tx
                                .append_transaction(tx_num, transaction.into())
=======
                            static_file_producer
                                .append_transaction(tx_num, &transaction.into())
>>>>>>> c228fe15
                                .map(drop)
                        })?;

                        for block_number in 0..=progress.number {
                            static_file_producer_sc.append_sidecars(
                                Default::default(),
                                block_number,
                                blocks.get(block_number as usize).map(|b| b.header.hash()).unwrap(),
                            )?;
                            tx.put::<tables::Sidecars>(block_number, Default::default())?;
                        }

                        if body.tx_count != 0 {
                            tx.put::<tables::TransactionBlocks>(
                                body.last_tx_num(),
                                progress.number,
                            )?;
                        }

                        tx.put::<tables::BlockBodyIndices>(progress.number, body)?;

                        if !progress.ommers_hash_is_empty() {
                            tx.put::<tables::BlockOmmers>(
                                progress.number,
                                StoredBlockOmmers { ommers: progress.ommers.clone() },
                            )?;
                        }

                        static_file_producer_tx.commit()?;
                        static_file_producer_sc.commit()?;
                        tx.commit()?;
                    }
                }
                self.set_responses(blocks.iter().map(body_by_hash).collect());
                Ok(blocks)
            }

            fn validate_execution(
                &self,
                input: ExecInput,
                output: Option<ExecOutput>,
            ) -> Result<(), TestRunnerError> {
                let highest_block = match output.as_ref() {
                    Some(output) => output.checkpoint,
                    None => input.checkpoint(),
                }
                .block_number;
                self.validate_db_blocks(highest_block, highest_block)
            }
        }

        impl UnwindStageTestRunner for BodyTestRunner {
            fn validate_unwind(&self, input: UnwindInput) -> Result<(), TestRunnerError> {
                self.db.ensure_no_entry_above::<tables::BlockBodyIndices, _>(
                    input.unwind_to,
                    |key| key,
                )?;
                self.db
                    .ensure_no_entry_above::<tables::BlockOmmers, _>(input.unwind_to, |key| key)?;
                if let Some(last_tx_id) = self.get_last_tx_id()? {
                    self.db
                        .ensure_no_entry_above::<tables::Transactions, _>(last_tx_id, |key| key)?;
                    self.db.ensure_no_entry_above::<tables::TransactionBlocks, _>(
                        last_tx_id,
                        |key| key,
                    )?;
                }
                Ok(())
            }
        }

        impl BodyTestRunner {
            /// Get the last available tx id if any
            pub(crate) fn get_last_tx_id(&self) -> Result<Option<TxNumber>, TestRunnerError> {
                let last_body = self.db.query(|tx| {
                    let v = tx.cursor_read::<tables::BlockBodyIndices>()?.last()?;
                    Ok(v)
                })?;
                Ok(match last_body {
                    Some((_, body)) if body.tx_count != 0 => {
                        Some(body.first_tx_num + body.tx_count - 1)
                    }
                    _ => None,
                })
            }

            /// Validate that the inserted block data is valid
            pub(crate) fn validate_db_blocks(
                &self,
                prev_progress: BlockNumber,
                highest_block: BlockNumber,
            ) -> Result<(), TestRunnerError> {
                let static_file_provider = self.db.factory.static_file_provider();

                self.db.query(|tx| {
                    // Acquire cursors on body related tables
                    let mut bodies_cursor = tx.cursor_read::<tables::BlockBodyIndices>()?;
                    let mut ommers_cursor = tx.cursor_read::<tables::BlockOmmers>()?;
                    let mut tx_block_cursor = tx.cursor_read::<tables::TransactionBlocks>()?;

                    let first_body_key = match bodies_cursor.first()? {
                        Some((key, _)) => key,
                        None => return Ok(()),
                    };

                    let mut prev_number: Option<BlockNumber> = None;


                    for entry in bodies_cursor.walk(Some(first_body_key))? {
                        let (number, body) = entry?;

                        // Validate sequentiality only after prev progress,
                        // since the data before is mocked and can contain gaps
                        if number > prev_progress {
                            if let Some(prev_key) = prev_number {
                                assert_eq!(prev_key + 1, number, "Body entries must be sequential");
                            }
                        }

                        // Validate that the current entry is below or equals to the highest allowed block
                        assert!(
                            number <= highest_block,
                            "We wrote a block body outside of our synced range. Found block with number {number}, highest block according to stage is {highest_block}",
                        );

                        let header = static_file_provider.header_by_number(number)?.expect("to be present");
                        // Validate that ommers exist if any
                        let stored_ommers =  ommers_cursor.seek_exact(number)?;
                        if header.ommers_hash_is_empty() {
                            assert!(stored_ommers.is_none(), "Unexpected ommers entry");
                        } else {
                            assert!(stored_ommers.is_some(), "Missing ommers entry");
                        }

                        let tx_block_id = tx_block_cursor.seek_exact(body.last_tx_num())?.map(|(_,b)| b);
                        if body.tx_count == 0 {
                            assert_ne!(tx_block_id,Some(number));
                        } else {
                            assert_eq!(tx_block_id, Some(number));
                        }

                        for tx_id in body.tx_num_range() {
                            assert!(static_file_provider.transaction_by_id(tx_id)?.is_some(), "Transaction is missing.");
                        }

                        prev_number = Some(number);
                    }
                    Ok(())
                })?;
                Ok(())
            }
        }

        /// A [`BodyDownloader`] that is backed by an internal [`HashMap`] for testing.
        #[derive(Debug)]
        pub(crate) struct TestBodyDownloader {
            provider_factory: ProviderFactory<Arc<TempDatabase<DatabaseEnv>>>,
            responses: HashMap<B256, BlockBody>,
            headers: VecDeque<SealedHeader>,
            batch_size: u64,
        }

        impl TestBodyDownloader {
            pub(crate) fn new(
                provider_factory: ProviderFactory<Arc<TempDatabase<DatabaseEnv>>>,
                responses: HashMap<B256, BlockBody>,
                batch_size: u64,
            ) -> Self {
                Self { provider_factory, responses, headers: VecDeque::default(), batch_size }
            }
        }

        impl BodyDownloader for TestBodyDownloader {
            fn set_download_range(
                &mut self,
                range: RangeInclusive<BlockNumber>,
            ) -> DownloadResult<()> {
                let static_file_provider = self.provider_factory.static_file_provider();

                for header in static_file_provider.fetch_range_iter(
                    StaticFileSegment::Headers,
                    *range.start()..*range.end() + 1,
                    |cursor, number| cursor.get_two::<HeaderMask<Header, BlockHash>>(number.into()),
                )? {
                    let (header, hash) = header?;
                    self.headers.push_back(header.seal(hash));
                }

                Ok(())
            }
        }

        impl Stream for TestBodyDownloader {
            type Item = BodyDownloaderResult;
            fn poll_next(self: Pin<&mut Self>, _cx: &mut Context<'_>) -> Poll<Option<Self::Item>> {
                let this = self.get_mut();

                if this.headers.is_empty() {
                    return Poll::Ready(None)
                }

                let mut response = Vec::default();
                while let Some(header) = this.headers.pop_front() {
                    if header.is_empty() {
                        response.push(BlockResponse::Empty(header))
                    } else {
                        let body =
                            this.responses.remove(&header.hash()).expect("requested unknown body");
                        response.push(BlockResponse::Full(SealedBlock {
                            header,
                            body: body.transactions,
                            ommers: body.ommers,
                            withdrawals: body.withdrawals,
                            sidecars: body.sidecars,
                            requests: body.requests,
                        }));
                    }

                    if response.len() as u64 >= this.batch_size {
                        break
                    }
                }

                if !response.is_empty() {
                    return Poll::Ready(Some(Ok(response)))
                }

                panic!("requested bodies without setting headers")
            }
        }
    }
}<|MERGE_RESOLUTION|>--- conflicted
+++ resolved
@@ -212,12 +212,7 @@
 
             // Increment block on static file header.
             if block_number > 0 {
-<<<<<<< HEAD
-                let appended_block_number = static_file_producer_tx
-                    .increment_block(StaticFileSegment::Transactions, block_number)?;
-=======
-                let appended_block_number = static_file_producer.increment_block(block_number)?;
->>>>>>> c228fe15
+                let appended_block_number = static_file_producer_tx.increment_block(block_number)?;
 
                 if appended_block_number != block_number {
                     // This scenario indicates a critical error in the logic of adding new
@@ -239,13 +234,8 @@
 
                     // Write transactions
                     for transaction in block.body {
-<<<<<<< HEAD
                         let appended_tx_number = static_file_producer_tx
-                            .append_transaction(next_tx_num, transaction.into())?;
-=======
-                        let appended_tx_number = static_file_producer
                             .append_transaction(next_tx_num, &transaction.into())?;
->>>>>>> c228fe15
 
                         if appended_tx_number != next_tx_num {
                             // This scenario indicates a critical error in the logic of adding new
@@ -827,13 +817,8 @@
 
                         body.tx_num_range().try_for_each(|tx_num| {
                             let transaction = random_signed_tx(&mut rng);
-<<<<<<< HEAD
                             static_file_producer_tx
-                                .append_transaction(tx_num, transaction.into())
-=======
-                            static_file_producer
                                 .append_transaction(tx_num, &transaction.into())
->>>>>>> c228fe15
                                 .map(drop)
                         })?;
 

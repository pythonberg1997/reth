use std::{
    cmp::Ordering,
    task::{ready, Context, Poll},
};

use futures_util::TryStreamExt;
<<<<<<< HEAD
=======
use tracing::*;

use alloy_primitives::TxNumber;
>>>>>>> 1ba631ba
use reth_db::tables;
use reth_db_api::{
    cursor::{DbCursorRO, DbCursorRW},
    models::{StoredBlockBodyIndices, StoredBlockOmmers, StoredBlockWithdrawals},
    transaction::DbTxMut,
};
use reth_network_p2p::bodies::{downloader::BodyDownloader, response::BlockResponse};
use reth_primitives::StaticFileSegment;
use reth_provider::{
    providers::{StaticFileProvider, StaticFileWriter},
    BlockReader, DBProvider, ProviderError, StaticFileProviderFactory, StatsReader,
};
use reth_stages_api::{
    EntitiesCheckpoint, ExecInput, ExecOutput, Stage, StageCheckpoint, StageError, StageId,
    UnwindInput, UnwindOutput,
};
use reth_storage_errors::provider::ProviderResult;
use tracing::*;

/// The body stage downloads block bodies.
///
/// The body stage downloads block bodies for all block headers stored locally in storage.
///
/// # Empty blocks
///
/// Blocks with an ommers hash corresponding to no ommers *and* a transaction root corresponding to
/// no transactions will not have a block body downloaded for them, since it would be meaningless to
/// do so.
///
/// This also means that if there is no body for the block in storage (assuming the
/// block number <= the synced block of this stage), then the block can be considered empty.
///
/// # Tables
///
/// The bodies are processed and data is inserted into these tables:
///
/// - [`BlockOmmers`][reth_db::tables::BlockOmmers]
/// - [`BlockBodies`][reth_db::tables::BlockBodyIndices]
/// - [`Transactions`][reth_db::tables::Transactions]
/// - [`TransactionBlocks`][reth_db::tables::TransactionBlocks]
///
/// # Genesis
///
/// This stage expects that the genesis has been inserted into the appropriate tables:
///
/// - The header tables (see [`HeaderStage`][crate::stages::HeaderStage])
/// - The [`BlockOmmers`][reth_db::tables::BlockOmmers] table
/// - The [`BlockBodies`][reth_db::tables::BlockBodyIndices] table
/// - The [`Transactions`][reth_db::tables::Transactions] table
#[derive(Debug)]
pub struct BodyStage<D: BodyDownloader> {
    /// The body downloader.
    downloader: D,
    /// Block response buffer.
    buffer: Option<Vec<BlockResponse>>,
}

impl<D: BodyDownloader> BodyStage<D> {
    /// Create new bodies stage from downloader.
    pub const fn new(downloader: D) -> Self {
        Self { downloader, buffer: None }
    }
}

impl<Provider, D: BodyDownloader> Stage<Provider> for BodyStage<D>
where
    Provider: DBProvider<Tx: DbTxMut> + StaticFileProviderFactory + StatsReader + BlockReader,
{
    /// Return the id of the stage
    fn id(&self) -> StageId {
        StageId::Bodies
    }

    fn poll_execute_ready(
        &mut self,
        cx: &mut Context<'_>,
        input: ExecInput,
    ) -> Poll<Result<(), StageError>> {
        if input.target_reached() || self.buffer.is_some() {
            return Poll::Ready(Ok(()))
        }

        // Update the header range on the downloader
        self.downloader.set_download_range(input.next_block_range())?;

        // Poll next downloader item.
        let maybe_next_result = ready!(self.downloader.try_poll_next_unpin(cx));

        // Task downloader can return `None` only if the response relaying channel was closed. This
        // is a fatal error to prevent the pipeline from running forever.
        let response = match maybe_next_result {
            Some(Ok(downloaded)) => {
                self.buffer = Some(downloaded);
                Ok(())
            }
            Some(Err(err)) => Err(err.into()),
            None => Err(StageError::ChannelClosed),
        };
        Poll::Ready(response)
    }

    /// Download block bodies from the last checkpoint for this stage up until the latest synced
    /// header, limited by the stage's batch size.
    fn execute(&mut self, provider: &Provider, input: ExecInput) -> Result<ExecOutput, StageError> {
        if input.target_reached() {
            return Ok(ExecOutput::done(input.checkpoint()))
        }
        let (from_block, to_block) = input.next_block_range().into_inner();

        // Cursors used to write bodies, ommers and transactions
        let tx = provider.tx_ref();
        let mut block_indices_cursor = tx.cursor_write::<tables::BlockBodyIndices>()?;
        let mut tx_block_cursor = tx.cursor_write::<tables::TransactionBlocks>()?;
        let mut ommers_cursor = tx.cursor_write::<tables::BlockOmmers>()?;
        let mut withdrawals_cursor = tx.cursor_write::<tables::BlockWithdrawals>()?;
        let mut requests_cursor = tx.cursor_write::<tables::BlockRequests>()?;

        // Get id for the next tx_num of zero if there are no transactions.
        let mut next_tx_num = tx_block_cursor.last()?.map(|(id, _)| id + 1).unwrap_or_default();

        let static_file_provider = provider.static_file_provider();
        let mut static_file_producer_tx =
            static_file_provider.get_writer(from_block, StaticFileSegment::Transactions)?;

        // Make sure Transactions static file is at the same height. If it's further, this
        // input execution was interrupted previously and we need to unwind the static file.
        let next_static_file_tx_num = static_file_provider
            .get_highest_static_file_tx(StaticFileSegment::Transactions)
            .map(|id| id + 1)
            .unwrap_or_default();

        match next_static_file_tx_num.cmp(&next_tx_num) {
            // If static files are ahead, then we didn't reach the database commit in a previous
            // stage run. So, our only solution is to unwind the static files and proceed from the
            // database expected height.
            Ordering::Greater => {
                static_file_producer_tx
                    .prune_transactions(next_static_file_tx_num - next_tx_num, from_block - 1)?;
                // Since this is a database <-> static file inconsistency, we commit the change
                // straight away.
                static_file_producer_tx.commit()?;
            }
            // If static files are behind, then there was some corruption or loss of files. This
            // error will trigger an unwind, that will bring the database to the same height as the
            // static files.
            Ordering::Less => {
                return Err(missing_static_data_error(
                    next_static_file_tx_num.saturating_sub(1),
                    static_file_provider,
                    provider,
                    StaticFileSegment::Transactions,
                )?)
            }
            Ordering::Equal => {}
        }

        let mut static_file_producer_sc =
            static_file_provider.get_writer(from_block, StaticFileSegment::Sidecars)?;

        // Make sure Sidecars static file is at the same height. If it's further, this
        // input execution was interrupted previously and we need to unwind the static file.
        let next_static_file_block_num = static_file_provider
            .get_highest_static_file_block(StaticFileSegment::Sidecars)
            .map(|id| id + 1)
            .unwrap_or_default();

        match next_static_file_block_num.cmp(&from_block) {
            Ordering::Greater => {
                static_file_producer_sc.prune_sidecars(next_static_file_block_num - from_block)?;
                // Since this is a database <-> static file inconsistency, we commit the change
                // straight away.
                static_file_producer_sc.commit()?
            }
            // If static files are behind, then there was some corruption or loss of files. This
            // error will trigger an unwind, that will bring the database to the same height as the
            // static files.
            Ordering::Less => {
                return Err(missing_static_data_error(
                    next_static_file_tx_num.saturating_sub(1),
                    &static_file_provider,
                    provider,
                    StaticFileSegment::Sidecars,
                )?)
            }
            Ordering::Equal => {}
        }

        debug!(target: "sync::stages::bodies", stage_progress = from_block, target = to_block, start_tx_id = next_tx_num, "Commencing sync");

        let buffer = self.buffer.take().ok_or(StageError::MissingDownloadBuffer)?;
        trace!(target: "sync::stages::bodies", bodies_len = buffer.len(), "Writing blocks");
        let mut highest_block = from_block;
        for response in buffer {
            // Write block
            let block_number = response.block_number();

            let block_indices = StoredBlockBodyIndices {
                first_tx_num: next_tx_num,
                tx_count: match &response {
                    BlockResponse::Full(block) => block.body.transactions.len() as u64,
                    BlockResponse::Empty(_) => 0,
                },
            };

            // Increment block on static file header.
            if block_number > 0 {
                let appended_block_number =
                    static_file_producer_tx.increment_block(block_number)?;

                if appended_block_number != block_number {
                    // This scenario indicates a critical error in the logic of adding new
                    // items. It should be treated as an `expect()` failure.
                    return Err(StageError::InconsistentBlockNumber {
                        segment: StaticFileSegment::Transactions,
                        database: block_number,
                        static_file: appended_block_number,
                    })
                }
            }

            match response {
                BlockResponse::Full(block) => {
                    // write transaction block index
                    if !block.body.transactions.is_empty() {
                        tx_block_cursor.append(block_indices.last_tx_num(), block.number)?;
                    }

                    // Write transactions
<<<<<<< HEAD
                    for transaction in block.body {
                        let appended_tx_number = static_file_producer_tx
=======
                    for transaction in block.body.transactions {
                        let appended_tx_number = static_file_producer
>>>>>>> 1ba631ba
                            .append_transaction(next_tx_num, &transaction.into())?;

                        if appended_tx_number != next_tx_num {
                            // This scenario indicates a critical error in the logic of adding new
                            // items. It should be treated as an `expect()` failure.
                            return Err(StageError::InconsistentTxNumber {
                                segment: StaticFileSegment::Transactions,
                                database: next_tx_num,
                                static_file: appended_tx_number,
                            })
                        }

                        // Increment transaction id for each transaction.
                        next_tx_num += 1;
                    }

                    // Write sidecars
                    let sidecars = block.sidecars.unwrap_or_default();
                    static_file_producer_sc.append_sidecars(
                        &sidecars,
                        block_number,
                        &block.header.hash(),
                    )?;

                    // Write ommers if any
                    if !block.body.ommers.is_empty() {
                        ommers_cursor.append(
                            block_number,
                            StoredBlockOmmers { ommers: block.body.ommers },
                        )?;
                    }

                    // Write withdrawals if any
                    if let Some(withdrawals) = block.body.withdrawals {
                        if !withdrawals.is_empty() {
                            withdrawals_cursor
                                .append(block_number, StoredBlockWithdrawals { withdrawals })?;
                        }
                    }

                    // Write requests if any
                    if let Some(requests) = block.body.requests {
                        if !requests.0.is_empty() {
                            requests_cursor.append(block_number, requests)?;
                        }
                    }
                }
                BlockResponse::Empty(header) => {
                    // Write empty sidecars
                    static_file_producer_sc.append_sidecars(
                        &Default::default(),
                        block_number,
                        &header.hash(),
                    )?;
                }
            };

            // insert block meta
            block_indices_cursor.append(block_number, block_indices)?;

            highest_block = block_number;
        }

        // The stage is "done" if:
        // - We got fewer blocks than our target
        // - We reached our target and the target was not limited by the batch size of the stage
        let done = highest_block == to_block;
        Ok(ExecOutput {
            checkpoint: StageCheckpoint::new(highest_block)
                .with_entities_stage_checkpoint(stage_checkpoint(provider)?),
            done,
        })
    }

    /// Unwind the stage.
    fn unwind(
        &mut self,
        provider: &Provider,
        input: UnwindInput,
    ) -> Result<UnwindOutput, StageError> {
        self.buffer.take();

        let static_file_provider = provider.static_file_provider();
        let tx = provider.tx_ref();
        // Cursors to unwind bodies, ommers
        let mut body_cursor = tx.cursor_write::<tables::BlockBodyIndices>()?;
        let mut ommers_cursor = tx.cursor_write::<tables::BlockOmmers>()?;
        let mut withdrawals_cursor = tx.cursor_write::<tables::BlockWithdrawals>()?;
        let mut requests_cursor = tx.cursor_write::<tables::BlockRequests>()?;
        // Cursors to unwind transitions
        let mut tx_block_cursor = tx.cursor_write::<tables::TransactionBlocks>()?;

        let mut rev_walker = body_cursor.walk_back(None)?;
        while let Some((number, block_meta)) = rev_walker.next().transpose()? {
            if number <= input.unwind_to {
                break
            }

            // Delete the ommers entry if any
            if ommers_cursor.seek_exact(number)?.is_some() {
                ommers_cursor.delete_current()?;
            }

            // Delete the withdrawals entry if any
            if withdrawals_cursor.seek_exact(number)?.is_some() {
                withdrawals_cursor.delete_current()?;
            }

            // Delete the requests entry if any
            if requests_cursor.seek_exact(number)?.is_some() {
                requests_cursor.delete_current()?;
            }

            // Delete all transaction to block values.
            if !block_meta.is_empty() &&
                tx_block_cursor.seek_exact(block_meta.last_tx_num())?.is_some()
            {
                tx_block_cursor.delete_current()?;
            }

            // Delete the current body value
            rev_walker.delete_current()?;
        }

        let mut static_file_producer_tx =
            static_file_provider.latest_writer(StaticFileSegment::Transactions)?;

        // Unwind from static files. Get the current last expected transaction from DB, and match it
        // on static file
        let db_tx_num =
            body_cursor.last()?.map(|(_, block_meta)| block_meta.last_tx_num()).unwrap_or_default();
        let static_file_tx_num: u64 = static_file_provider
            .get_highest_static_file_tx(StaticFileSegment::Transactions)
            .unwrap_or_default();

        // If there are more transactions on database, then we are missing static file data and we
        // need to unwind further.
        if db_tx_num > static_file_tx_num {
            return Err(missing_static_data_error(
                static_file_tx_num,
                &static_file_provider,
                provider,
                StaticFileSegment::Transactions,
            )?)
        }

        // Unwinds static file
        static_file_producer_tx
            .prune_transactions(static_file_tx_num.saturating_sub(db_tx_num), input.unwind_to)?;

        let mut static_file_producer_sc =
            static_file_provider.latest_writer(StaticFileSegment::Sidecars)?;

        // Unwind from static files. Get the current last expected block from DB, and match it
        // on static file
        let db_block_num = body_cursor.last()?.map(|(block_num, _)| block_num).unwrap_or_default();
        let static_file_block_num: u64 = static_file_provider
            .get_highest_static_file_block(StaticFileSegment::Sidecars)
            .unwrap_or_default();

        // If there are more blocks on database, then we are missing static file data and we
        // need to unwind further.
        if db_block_num > static_file_block_num {
            return Err(missing_static_data_error(
                static_file_block_num,
                static_file_provider,
                provider,
                StaticFileSegment::Sidecars,
            )?)
        }

        // Unwinds static file
        static_file_producer_sc
            .prune_sidecars(static_file_block_num.saturating_sub(db_block_num))?;

        Ok(UnwindOutput {
            checkpoint: StageCheckpoint::new(input.unwind_to)
                .with_entities_stage_checkpoint(stage_checkpoint(provider)?),
        })
    }
}

fn missing_static_data_error<Provider>(
    last_tx_num: TxNumber,
    static_file_provider: &StaticFileProvider,
<<<<<<< HEAD
    provider: &DatabaseProviderRW<DB>,
    segment: StaticFileSegment,
) -> Result<StageError, ProviderError> {
=======
    provider: &Provider,
) -> Result<StageError, ProviderError>
where
    Provider: BlockReader,
{
>>>>>>> 1ba631ba
    let mut last_block = static_file_provider
        .get_highest_static_file_block(StaticFileSegment::Transactions)
        .unwrap_or_default();

    // To be extra safe, we make sure that the last tx num matches the last block from its indices.
    // If not, get it.
    loop {
        if let Some(indices) = provider.block_body_indices(last_block)? {
            if indices.last_tx_num() <= last_tx_num {
                break
            }
        }
        if last_block == 0 {
            break
        }
        last_block -= 1;
    }

    let missing_block = Box::new(provider.sealed_header(last_block + 1)?.unwrap_or_default());

    Ok(StageError::MissingStaticFileData { block: missing_block, segment })
}

// TODO(alexey): ideally, we want to measure Bodies stage progress in bytes, but it's hard to know
//  beforehand how many bytes we need to download. So the good solution would be to measure the
//  progress in gas as a proxy to size. Execution stage uses a similar approach.
fn stage_checkpoint<Provider>(provider: &Provider) -> ProviderResult<EntitiesCheckpoint>
where
    Provider: StatsReader + StaticFileProviderFactory,
{
    Ok(EntitiesCheckpoint {
        processed: provider.count_entries::<tables::BlockBodyIndices>()? as u64,
        // Count only static files entries. If we count the database entries too, we may have
        // duplicates. We're sure that the static files have all entries that database has,
        // because we run the `StaticFileProducer` before starting the pipeline.
        total: provider.static_file_provider().count_entries::<tables::Headers>()? as u64,
    })
}

#[cfg(test)]
mod tests {
    use assert_matches::assert_matches;

    use reth_provider::StaticFileProviderFactory;
    use reth_stages_api::StageUnitCheckpoint;
    use test_utils::*;

    use crate::test_utils::{
        stage_test_suite_ext, ExecuteStageTestRunner, StageTestRunner, UnwindStageTestRunner,
    };

    use super::*;

    stage_test_suite_ext!(BodyTestRunner, body);

    /// Checks that the stage downloads at most `batch_size` blocks.
    #[tokio::test]
    async fn partial_body_download() {
        let (stage_progress, previous_stage) = (1, 200);

        // Set up test runner
        let mut runner = BodyTestRunner::default();
        let input = ExecInput {
            target: Some(previous_stage),
            checkpoint: Some(StageCheckpoint::new(stage_progress)),
        };
        runner.seed_execution(input).expect("failed to seed execution");

        // Set the batch size (max we sync per stage execution) to less than the number of blocks
        // the previous stage synced (10 vs 20)
        let batch_size = 10;
        runner.set_batch_size(batch_size);

        // Run the stage
        let rx = runner.execute(input);

        // Check that we only synced around `batch_size` blocks even though the number of blocks
        // synced by the previous stage is higher
        let output = rx.await.unwrap();
        runner.db().factory.static_file_provider().commit().unwrap();
        assert_matches!(
            output,
            Ok(ExecOutput { checkpoint: StageCheckpoint {
                block_number,
                stage_checkpoint: Some(StageUnitCheckpoint::Entities(EntitiesCheckpoint {
                    processed, // 1 seeded block body + batch size
                    total // seeded headers
                }))
            }, done: false }) if block_number < 200 &&
                processed == batch_size + 1 && total == previous_stage + 1
        );
        assert!(runner.validate_execution(input, output.ok()).is_ok(), "execution validation");
    }

    /// Same as [partial_body_download] except the `batch_size` is not hit.
    #[tokio::test]
    async fn full_body_download() {
        let (stage_progress, previous_stage) = (1, 20);

        // Set up test runner
        let mut runner = BodyTestRunner::default();
        let input = ExecInput {
            target: Some(previous_stage),
            checkpoint: Some(StageCheckpoint::new(stage_progress)),
        };
        runner.seed_execution(input).expect("failed to seed execution");

        // Set the batch size to more than what the previous stage synced (40 vs 20)
        runner.set_batch_size(40);

        // Run the stage
        let rx = runner.execute(input);

        // Check that we synced all blocks successfully, even though our `batch_size` allows us to
        // sync more (if there were more headers)
        let output = rx.await.unwrap();
        runner.db().factory.static_file_provider().commit().unwrap();
        assert_matches!(
            output,
            Ok(ExecOutput {
                checkpoint: StageCheckpoint {
                    block_number: 20,
                    stage_checkpoint: Some(StageUnitCheckpoint::Entities(EntitiesCheckpoint {
                        processed,
                        total
                    }))
                },
                done: true
            }) if processed + 1 == total && total == previous_stage + 1
        );
        assert!(runner.validate_execution(input, output.ok()).is_ok(), "execution validation");
    }

    /// Same as [full_body_download] except we have made progress before
    #[tokio::test]
    async fn sync_from_previous_progress() {
        let (stage_progress, previous_stage) = (1, 21);

        // Set up test runner
        let mut runner = BodyTestRunner::default();
        let input = ExecInput {
            target: Some(previous_stage),
            checkpoint: Some(StageCheckpoint::new(stage_progress)),
        };
        runner.seed_execution(input).expect("failed to seed execution");

        let batch_size = 10;
        runner.set_batch_size(batch_size);

        // Run the stage
        let rx = runner.execute(input);

        // Check that we synced at least 10 blocks
        let first_run = rx.await.unwrap();
        runner.db().factory.static_file_provider().commit().unwrap();
        assert_matches!(
            first_run,
            Ok(ExecOutput { checkpoint: StageCheckpoint {
                block_number,
                stage_checkpoint: Some(StageUnitCheckpoint::Entities(EntitiesCheckpoint {
                    processed,
                    total
                }))
            }, done: false }) if block_number >= 10 &&
                processed - 1 == batch_size && total == previous_stage + 1
        );
        let first_run_checkpoint = first_run.unwrap().checkpoint;

        // Execute again on top of the previous run
        let input =
            ExecInput { target: Some(previous_stage), checkpoint: Some(first_run_checkpoint) };
        let rx = runner.execute(input);

        // Check that we synced more blocks
        let output = rx.await.unwrap();
        runner.db().factory.static_file_provider().commit().unwrap();
        assert_matches!(
            output,
            Ok(ExecOutput { checkpoint: StageCheckpoint {
                block_number,
                stage_checkpoint: Some(StageUnitCheckpoint::Entities(EntitiesCheckpoint {
                    processed,
                    total
                }))
            }, done: true }) if block_number > first_run_checkpoint.block_number &&
                processed + 1 == total && total == previous_stage + 1
        );
        assert_matches!(
            runner.validate_execution(input, output.ok()),
            Ok(_),
            "execution validation"
        );
    }

    /// Checks that the stage unwinds correctly, even if a transaction in a block is missing.
    #[tokio::test]
    async fn unwind_missing_tx() {
        let (stage_progress, previous_stage) = (1, 20);

        // Set up test runner
        let mut runner = BodyTestRunner::default();
        let input = ExecInput {
            target: Some(previous_stage),
            checkpoint: Some(StageCheckpoint::new(stage_progress)),
        };
        runner.seed_execution(input).expect("failed to seed execution");

        // Set the batch size to more than what the previous stage synced (40 vs 20)
        runner.set_batch_size(40);

        // Run the stage
        let rx = runner.execute(input);

        // Check that we synced all blocks successfully, even though our `batch_size` allows us to
        // sync more (if there were more headers)
        let output = rx.await.unwrap();
        runner.db().factory.static_file_provider().commit().unwrap();
        assert_matches!(
            output,
            Ok(ExecOutput { checkpoint: StageCheckpoint {
                block_number,
                stage_checkpoint: Some(StageUnitCheckpoint::Entities(EntitiesCheckpoint {
                    processed,
                    total
                }))
            }, done: true }) if block_number == previous_stage &&
                processed + 1 == total && total == previous_stage + 1
        );
        let checkpoint = output.unwrap().checkpoint;
        runner
            .validate_db_blocks(input.checkpoint().block_number, checkpoint.block_number)
            .expect("Written block data invalid");

        // Delete a transaction
        let static_file_provider = runner.db().factory.static_file_provider();
        {
            let mut static_file_producer =
                static_file_provider.latest_writer(StaticFileSegment::Transactions).unwrap();
            static_file_producer.prune_transactions(1, checkpoint.block_number).unwrap();
            static_file_producer.commit().unwrap();
        }
        // Unwind all of it
        let unwind_to = 1;
        let input = UnwindInput { bad_block: None, checkpoint, unwind_to };
        let res = runner.unwind(input).await;
        assert_matches!(
            res,
            Ok(UnwindOutput { checkpoint: StageCheckpoint {
                block_number: 1,
                stage_checkpoint: Some(StageUnitCheckpoint::Entities(EntitiesCheckpoint {
                    processed: 1,
                    total
                }))
            }}) if total == previous_stage + 1
        );

        assert_matches!(runner.validate_unwind(input), Ok(_), "unwind validation");
    }

    mod test_utils {
        use crate::{
            stages::bodies::BodyStage,
            test_utils::{
                ExecuteStageTestRunner, StageTestRunner, TestRunnerError, TestStageDB,
                UnwindStageTestRunner,
            },
        };
        use alloy_primitives::{BlockHash, BlockNumber, TxNumber, B256};
        use futures_util::Stream;
        use reth_db::{static_file::HeaderMask, tables};
        use reth_db_api::{
            cursor::DbCursorRO,
            models::{StoredBlockBodyIndices, StoredBlockOmmers},
            transaction::{DbTx, DbTxMut},
        };
        use reth_network_p2p::{
            bodies::{
                downloader::{BodyDownloader, BodyDownloaderResult},
                response::BlockResponse,
            },
            error::DownloadResult,
        };
        use reth_primitives::{BlockBody, Header, SealedBlock, SealedHeader, StaticFileSegment};
        use reth_provider::{
            providers::StaticFileWriter, test_utils::MockNodeTypesWithDB, HeaderProvider,
            ProviderFactory, StaticFileProviderFactory, TransactionsProvider,
        };
        use reth_stages_api::{ExecInput, ExecOutput, UnwindInput};
        use reth_testing_utils::generators::{
            self, random_block_range, random_signed_tx, BlockRangeParams,
        };
        use std::{
            collections::{HashMap, VecDeque},
            ops::RangeInclusive,
            pin::Pin,
            task::{Context, Poll},
        };

        /// The block hash of the genesis block.
        pub(crate) const GENESIS_HASH: B256 = B256::ZERO;

        /// A helper to create a collection of block bodies keyed by their hash.
        pub(crate) fn body_by_hash(block: &SealedBlock) -> (B256, BlockBody) {
<<<<<<< HEAD
            (
                block.hash(),
                BlockBody {
                    transactions: block.body.clone(),
                    ommers: block.ommers.clone(),
                    withdrawals: block.withdrawals.clone(),
                    sidecars: block.sidecars.clone(),
                    requests: block.requests.clone(),
                },
            )
=======
            (block.hash(), block.body.clone())
>>>>>>> 1ba631ba
        }

        /// A helper struct for running the [`BodyStage`].
        pub(crate) struct BodyTestRunner {
            responses: HashMap<B256, BlockBody>,
            db: TestStageDB,
            batch_size: u64,
        }

        impl Default for BodyTestRunner {
            fn default() -> Self {
                Self { responses: HashMap::default(), db: TestStageDB::default(), batch_size: 1000 }
            }
        }

        impl BodyTestRunner {
            pub(crate) fn set_batch_size(&mut self, batch_size: u64) {
                self.batch_size = batch_size;
            }

            pub(crate) fn set_responses(&mut self, responses: HashMap<B256, BlockBody>) {
                self.responses = responses;
            }
        }

        impl StageTestRunner for BodyTestRunner {
            type S = BodyStage<TestBodyDownloader>;

            fn db(&self) -> &TestStageDB {
                &self.db
            }

            fn stage(&self) -> Self::S {
                BodyStage::new(TestBodyDownloader::new(
                    self.db.factory.clone(),
                    self.responses.clone(),
                    self.batch_size,
                ))
            }
        }

        impl ExecuteStageTestRunner for BodyTestRunner {
            type Seed = Vec<SealedBlock>;

            fn seed_execution(&mut self, input: ExecInput) -> Result<Self::Seed, TestRunnerError> {
                let start = input.checkpoint().block_number;
                let end = input.target();

                let static_file_provider = self.db.factory.static_file_provider();

                let mut rng = generators::rng();

                // Static files do not support gaps in headers, so we need to generate 0 to end
                let blocks = random_block_range(
                    &mut rng,
                    0..=end,
                    BlockRangeParams {
                        parent: Some(GENESIS_HASH),
                        tx_count: 0..2,
                        ..Default::default()
                    },
                );
                self.db.insert_headers_with_td(blocks.iter().map(|block| &block.header))?;
                if let Some(progress) = blocks.get(start as usize) {
                    // Insert last progress data
                    {
                        let tx = self.db.factory.provider_rw()?.into_tx();
                        let mut static_file_producer_tx = static_file_provider
                            .get_writer(start, StaticFileSegment::Transactions)?;
                        let mut static_file_producer_sc =
                            static_file_provider.get_writer(start, StaticFileSegment::Sidecars)?;

                        let body = StoredBlockBodyIndices {
                            first_tx_num: 0,
                            tx_count: progress.body.transactions.len() as u64,
                        };

                        static_file_producer_tx.set_block_range(0..=progress.number);

                        body.tx_num_range().try_for_each(|tx_num| {
                            let transaction = random_signed_tx(&mut rng);
                            static_file_producer_tx
                                .append_transaction(tx_num, &transaction.into())
                                .map(drop)
                        })?;

                        for block_number in 0..=progress.number {
                            static_file_producer_sc.append_sidecars(
                                &Default::default(),
                                block_number,
                                &blocks
                                    .get(block_number as usize)
                                    .map(|b| b.header.hash())
                                    .unwrap(),
                            )?;
                            tx.put::<tables::Sidecars>(block_number, Default::default())?;
                        }

                        if body.tx_count != 0 {
                            tx.put::<tables::TransactionBlocks>(
                                body.last_tx_num(),
                                progress.number,
                            )?;
                        }

                        tx.put::<tables::BlockBodyIndices>(progress.number, body)?;

                        if !progress.ommers_hash_is_empty() {
                            tx.put::<tables::BlockOmmers>(
                                progress.number,
                                StoredBlockOmmers { ommers: progress.body.ommers.clone() },
                            )?;
                        }

                        static_file_producer_tx.commit()?;
                        static_file_producer_sc.commit()?;
                        tx.commit()?;
                    }
                }
                self.set_responses(blocks.iter().map(body_by_hash).collect());
                Ok(blocks)
            }

            fn validate_execution(
                &self,
                input: ExecInput,
                output: Option<ExecOutput>,
            ) -> Result<(), TestRunnerError> {
                let highest_block = match output.as_ref() {
                    Some(output) => output.checkpoint,
                    None => input.checkpoint(),
                }
                .block_number;
                self.validate_db_blocks(highest_block, highest_block)
            }
        }

        impl UnwindStageTestRunner for BodyTestRunner {
            fn validate_unwind(&self, input: UnwindInput) -> Result<(), TestRunnerError> {
                self.db.ensure_no_entry_above::<tables::BlockBodyIndices, _>(
                    input.unwind_to,
                    |key| key,
                )?;
                self.db
                    .ensure_no_entry_above::<tables::BlockOmmers, _>(input.unwind_to, |key| key)?;
                if let Some(last_tx_id) = self.get_last_tx_id()? {
                    self.db
                        .ensure_no_entry_above::<tables::Transactions, _>(last_tx_id, |key| key)?;
                    self.db.ensure_no_entry_above::<tables::TransactionBlocks, _>(
                        last_tx_id,
                        |key| key,
                    )?;
                }
                Ok(())
            }
        }

        impl BodyTestRunner {
            /// Get the last available tx id if any
            pub(crate) fn get_last_tx_id(&self) -> Result<Option<TxNumber>, TestRunnerError> {
                let last_body = self.db.query(|tx| {
                    let v = tx.cursor_read::<tables::BlockBodyIndices>()?.last()?;
                    Ok(v)
                })?;
                Ok(match last_body {
                    Some((_, body)) if body.tx_count != 0 => {
                        Some(body.first_tx_num + body.tx_count - 1)
                    }
                    _ => None,
                })
            }

            /// Validate that the inserted block data is valid
            pub(crate) fn validate_db_blocks(
                &self,
                prev_progress: BlockNumber,
                highest_block: BlockNumber,
            ) -> Result<(), TestRunnerError> {
                let static_file_provider = self.db.factory.static_file_provider();

                self.db.query(|tx| {
                    // Acquire cursors on body related tables
                    let mut bodies_cursor = tx.cursor_read::<tables::BlockBodyIndices>()?;
                    let mut ommers_cursor = tx.cursor_read::<tables::BlockOmmers>()?;
                    let mut tx_block_cursor = tx.cursor_read::<tables::TransactionBlocks>()?;

                    let first_body_key = match bodies_cursor.first()? {
                        Some((key, _)) => key,
                        None => return Ok(()),
                    };

                    let mut prev_number: Option<BlockNumber> = None;


                    for entry in bodies_cursor.walk(Some(first_body_key))? {
                        let (number, body) = entry?;

                        // Validate sequentiality only after prev progress,
                        // since the data before is mocked and can contain gaps
                        if number > prev_progress {
                            if let Some(prev_key) = prev_number {
                                assert_eq!(prev_key + 1, number, "Body entries must be sequential");
                            }
                        }

                        // Validate that the current entry is below or equals to the highest allowed block
                        assert!(
                            number <= highest_block,
                            "We wrote a block body outside of our synced range. Found block with number {number}, highest block according to stage is {highest_block}",
                        );

                        let header = static_file_provider.header_by_number(number)?.expect("to be present");
                        // Validate that ommers exist if any
                        let stored_ommers =  ommers_cursor.seek_exact(number)?;
                        if header.ommers_hash_is_empty() {
                            assert!(stored_ommers.is_none(), "Unexpected ommers entry");
                        } else {
                            assert!(stored_ommers.is_some(), "Missing ommers entry");
                        }

                        let tx_block_id = tx_block_cursor.seek_exact(body.last_tx_num())?.map(|(_,b)| b);
                        if body.tx_count == 0 {
                            assert_ne!(tx_block_id,Some(number));
                        } else {
                            assert_eq!(tx_block_id, Some(number));
                        }

                        for tx_id in body.tx_num_range() {
                            assert!(static_file_provider.transaction_by_id(tx_id)?.is_some(), "Transaction is missing.");
                        }

                        prev_number = Some(number);
                    }
                    Ok(())
                })?;
                Ok(())
            }
        }

        /// A [`BodyDownloader`] that is backed by an internal [`HashMap`] for testing.
        #[derive(Debug)]
        pub(crate) struct TestBodyDownloader {
            provider_factory: ProviderFactory<MockNodeTypesWithDB>,
            responses: HashMap<B256, BlockBody>,
            headers: VecDeque<SealedHeader>,
            batch_size: u64,
        }

        impl TestBodyDownloader {
            pub(crate) fn new(
                provider_factory: ProviderFactory<MockNodeTypesWithDB>,
                responses: HashMap<B256, BlockBody>,
                batch_size: u64,
            ) -> Self {
                Self { provider_factory, responses, headers: VecDeque::default(), batch_size }
            }
        }

        impl BodyDownloader for TestBodyDownloader {
            fn set_download_range(
                &mut self,
                range: RangeInclusive<BlockNumber>,
            ) -> DownloadResult<()> {
                let static_file_provider = self.provider_factory.static_file_provider();

                for header in static_file_provider.fetch_range_iter(
                    StaticFileSegment::Headers,
                    *range.start()..*range.end() + 1,
                    |cursor, number| cursor.get_two::<HeaderMask<Header, BlockHash>>(number.into()),
                )? {
                    let (header, hash) = header?;
                    self.headers.push_back(SealedHeader::new(header, hash));
                }

                Ok(())
            }
        }

        impl Stream for TestBodyDownloader {
            type Item = BodyDownloaderResult;
            fn poll_next(self: Pin<&mut Self>, _cx: &mut Context<'_>) -> Poll<Option<Self::Item>> {
                let this = self.get_mut();

                if this.headers.is_empty() {
                    return Poll::Ready(None)
                }

                let mut response = Vec::default();
                while let Some(header) = this.headers.pop_front() {
                    if header.is_empty() {
                        response.push(BlockResponse::Empty(header))
                    } else {
                        let body =
                            this.responses.remove(&header.hash()).expect("requested unknown body");
<<<<<<< HEAD
                        response.push(BlockResponse::Full(SealedBlock {
                            header,
                            body: body.transactions,
                            ommers: body.ommers,
                            withdrawals: body.withdrawals,
                            sidecars: body.sidecars,
                            requests: body.requests,
                        }));
=======
                        response.push(BlockResponse::Full(SealedBlock { header, body }));
>>>>>>> 1ba631ba
                    }

                    if response.len() as u64 >= this.batch_size {
                        break
                    }
                }

                if !response.is_empty() {
                    return Poll::Ready(Some(Ok(response)))
                }

                panic!("requested bodies without setting headers")
            }
        }
    }
}<|MERGE_RESOLUTION|>--- conflicted
+++ resolved
@@ -4,12 +4,9 @@
 };
 
 use futures_util::TryStreamExt;
-<<<<<<< HEAD
-=======
 use tracing::*;
 
 use alloy_primitives::TxNumber;
->>>>>>> 1ba631ba
 use reth_db::tables;
 use reth_db_api::{
     cursor::{DbCursorRO, DbCursorRW},
@@ -158,7 +155,7 @@
             Ordering::Less => {
                 return Err(missing_static_data_error(
                     next_static_file_tx_num.saturating_sub(1),
-                    static_file_provider,
+                    &static_file_provider,
                     provider,
                     StaticFileSegment::Transactions,
                 )?)
@@ -238,13 +235,8 @@
                     }
 
                     // Write transactions
-<<<<<<< HEAD
-                    for transaction in block.body {
+                    for transaction in block.body.transactions {
                         let appended_tx_number = static_file_producer_tx
-=======
-                    for transaction in block.body.transactions {
-                        let appended_tx_number = static_file_producer
->>>>>>> 1ba631ba
                             .append_transaction(next_tx_num, &transaction.into())?;
 
                         if appended_tx_number != next_tx_num {
@@ -262,7 +254,7 @@
                     }
 
                     // Write sidecars
-                    let sidecars = block.sidecars.unwrap_or_default();
+                    let sidecars = block.body.sidecars.unwrap_or_default();
                     static_file_producer_sc.append_sidecars(
                         &sidecars,
                         block_number,
@@ -410,7 +402,7 @@
         if db_block_num > static_file_block_num {
             return Err(missing_static_data_error(
                 static_file_block_num,
-                static_file_provider,
+                &static_file_provider,
                 provider,
                 StaticFileSegment::Sidecars,
             )?)
@@ -430,17 +422,12 @@
 fn missing_static_data_error<Provider>(
     last_tx_num: TxNumber,
     static_file_provider: &StaticFileProvider,
-<<<<<<< HEAD
-    provider: &DatabaseProviderRW<DB>,
+    provider: &Provider,
     segment: StaticFileSegment,
-) -> Result<StageError, ProviderError> {
-=======
-    provider: &Provider,
 ) -> Result<StageError, ProviderError>
 where
     Provider: BlockReader,
 {
->>>>>>> 1ba631ba
     let mut last_block = static_file_provider
         .get_highest_static_file_block(StaticFileSegment::Transactions)
         .unwrap_or_default();
@@ -744,20 +731,7 @@
 
         /// A helper to create a collection of block bodies keyed by their hash.
         pub(crate) fn body_by_hash(block: &SealedBlock) -> (B256, BlockBody) {
-<<<<<<< HEAD
-            (
-                block.hash(),
-                BlockBody {
-                    transactions: block.body.clone(),
-                    ommers: block.ommers.clone(),
-                    withdrawals: block.withdrawals.clone(),
-                    sidecars: block.sidecars.clone(),
-                    requests: block.requests.clone(),
-                },
-            )
-=======
             (block.hash(), block.body.clone())
->>>>>>> 1ba631ba
         }
 
         /// A helper struct for running the [`BodyStage`].
@@ -1052,18 +1026,7 @@
                     } else {
                         let body =
                             this.responses.remove(&header.hash()).expect("requested unknown body");
-<<<<<<< HEAD
-                        response.push(BlockResponse::Full(SealedBlock {
-                            header,
-                            body: body.transactions,
-                            ommers: body.ommers,
-                            withdrawals: body.withdrawals,
-                            sidecars: body.sidecars,
-                            requests: body.requests,
-                        }));
-=======
                         response.push(BlockResponse::Full(SealedBlock { header, body }));
->>>>>>> 1ba631ba
                     }
 
                     if response.len() as u64 >= this.batch_size {

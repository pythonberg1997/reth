--- conflicted
+++ resolved
@@ -279,14 +279,9 @@
             // Execute the block
             let execute_start = Instant::now();
 
-<<<<<<< HEAD
-            self.metrics.metered((&block, td, None).into(), |input| {
-=======
-            self.metrics.metered_one((&block, td).into(), |input| {
+            self.metrics.metered_one((&block, td, None).into(), |input| {
                 let sealed = block.header.clone().seal_slow();
                 let (header, seal) = sealed.into_parts();
-
->>>>>>> 1ba631ba
                 executor.execute_and_verify_one(input).map_err(|error| StageError::Block {
                     block: Box::new(SealedHeader::new(header, seal)),
                     error: BlockErrorKind::Execution(error),
@@ -365,14 +360,6 @@
 
             let previous_input =
                 self.post_execute_commit_input.replace(Chain::new(blocks, state.clone(), None));
-<<<<<<< HEAD
-            debug_assert!(
-                previous_input.is_none(),
-                "Previous post execute commit input wasn't processed"
-            );
-            if let Some(previous_input) = previous_input {
-                debug!(target: "sync::stages::execution", ?previous_input, "Previous post execute commit input wasn't processed");
-=======
 
             if previous_input.is_some() {
                 // Not processing the previous post execute commit input is a critical error, as it
@@ -380,7 +367,6 @@
                 return Err(StageError::PostExecuteCommit(
                     "Previous post execute commit input wasn't processed",
                 ))
->>>>>>> 1ba631ba
             }
         }
 

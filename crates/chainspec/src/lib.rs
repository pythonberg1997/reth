--- conflicted
+++ resolved
@@ -9,22 +9,6 @@
 #![cfg_attr(docsrs, feature(doc_cfg, doc_auto_cfg))]
 #![cfg_attr(not(feature = "std"), no_std)]
 
-<<<<<<< HEAD
-pub use alloy_chains::{Chain, ChainKind, NamedChain};
-pub use info::ChainInfo;
-pub use spec::{
-    BaseFeeParams, BaseFeeParamsKind, ChainSpec, ChainSpecBuilder, DepositContract,
-    ForkBaseFeeParams, DEV, HOLESKY, MAINNET, SEPOLIA,
-};
-#[cfg(feature = "optimism")]
-pub use spec::{BASE_MAINNET, BASE_SEPOLIA, OP_MAINNET, OP_SEPOLIA};
-#[cfg(feature = "bsc")]
-pub use spec::{BSC_MAINNET, BSC_RIALTO, BSC_TESTNET};
-#[cfg(feature = "opbnb")]
-pub use spec::{OPBNB_MAINNET, OPBNB_QA, OPBNB_TESTNET};
-
-=======
->>>>>>> c228fe15
 #[cfg(not(feature = "std"))]
 extern crate alloc;
 

--- conflicted
+++ resolved
@@ -8,13 +8,8 @@
     serde_helpers::JsonStorageKey,
     simulate::{SimulatePayload, SimulatedBlock},
     state::{EvmOverrides, StateOverride},
-<<<<<<< HEAD
-    AnyTransactionReceipt, BlockOverrides, BlockSidecar, Bundle, EIP1186AccountProofResponse,
-    EthCallResponse, FeeHistory, Header, Index, StateContext, SyncStatus, TransactionRequest, Work,
-=======
-    BlockOverrides, Bundle, EIP1186AccountProofResponse, EthCallResponse, FeeHistory, Header,
-    Index, StateContext, SyncStatus, Work,
->>>>>>> 1ba631ba
+    BlockOverrides, BlockSidecar, Bundle, EIP1186AccountProofResponse,
+    EthCallResponse, FeeHistory, Header, Index, StateContext, SyncStatus, Work,
 };
 use alloy_rpc_types_eth::transaction::TransactionRequest;
 use jsonrpsee::{core::RpcResult, proc_macros::rpc};

--- conflicted
+++ resolved
@@ -23,13 +23,9 @@
 [dev-dependencies]
 reth-storage-api.workspace = true
 rand.workspace = true
-<<<<<<< HEAD
-mockall = "0.12"
-
-[features]
-bsc = ["reth-chainspec/bsc"]
-=======
 mockall = "0.13"
 
 alloy-consensus.workspace = true
->>>>>>> 1ba631ba
+
+[features]
+bsc = ["reth-chainspec/bsc"]
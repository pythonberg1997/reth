[package]
name = "reth-primitives"
version.workspace = true
edition.workspace = true
homepage.workspace = true
license.workspace = true
repository.workspace = true
rust-version.workspace = true
description = "Commonly used types in reth."

[lints]
workspace = true

[dependencies]
# reth
reth-primitives-traits.workspace = true
reth-codecs.workspace = true
reth-ethereum-forks.workspace = true
reth-static-file-types.workspace = true
reth-trie-common.workspace = true
reth-chainspec.workspace = true
revm.workspace = true
revm-primitives = { workspace = true, features = ["serde"] }

# ethereum
alloy-consensus = { workspace = true, features = ["serde"] }
alloy-primitives = { workspace = true, features = ["rand", "rlp"] }
alloy-rlp = { workspace = true, features = ["arrayvec"] }
alloy-rpc-types = { workspace = true, optional = true }
alloy-genesis.workspace = true
alloy-eips = { workspace = true, features = ["serde"] }

# crypto
secp256k1 = { workspace = true, features = [
    "global-context",
    "recovery",
    "rand",
] }
# for eip-4844
c-kzg = { workspace = true, features = ["serde"], optional = true }

# misc
bytes.workspace = true
byteorder = "1"
derive_more.workspace = true
modular-bitfield.workspace = true
once_cell.workspace = true
rayon.workspace = true
serde.workspace = true
tempfile = { workspace = true, optional = true }
thiserror-no-std = { workspace = true , default-features = false }
zstd = { version = "0.13", features = ["experimental"], optional = true }
roaring = "0.10.2"

# arbitrary utils
arbitrary = { workspace = true, features = ["derive"], optional = true }
proptest = { workspace = true, optional = true }
proptest-derive = { workspace = true, optional = true }

# `bsc` feature
include_dir = { version = "0.7.3", optional = true }
lazy_static = { version = "1.4.0", optional = true }

[dev-dependencies]
# eth
reth-primitives-traits = { workspace = true, features = ["arbitrary"] }
revm-primitives = { workspace = true, features = ["arbitrary"] }
nybbles = { workspace = true, features = ["arbitrary"] }
alloy-trie = { workspace = true, features = ["arbitrary"] }
alloy-eips = { workspace = true, features = ["arbitrary"] }
alloy-consensus = { workspace = true, features = ["arbitrary"] }

assert_matches.workspace = true
arbitrary = { workspace = true, features = ["derive"] }
proptest.workspace = true
proptest-derive.workspace = true
rand.workspace = true
serde_json.workspace = true
test-fuzz.workspace = true
toml.workspace = true
triehash = "0.8"

sucds = "0.8.1"

criterion.workspace = true
pprof = { workspace = true, features = [
    "flamegraph",
    "frame-pointer",
    "criterion",
] }
secp256k1.workspace = true

[features]
default = ["c-kzg", "zstd-codec", "alloy-compat", "std"]
asm-keccak = ["alloy-primitives/asm-keccak"]
arbitrary = [
    "reth-primitives-traits/arbitrary",
    "revm-primitives/arbitrary",
    "reth-chainspec/arbitrary",
    "reth-ethereum-forks/arbitrary",
    "nybbles/arbitrary",
    "alloy-trie/arbitrary",
    "alloy-consensus/arbitrary",
    "alloy-eips/arbitrary",
    "dep:arbitrary",
    "dep:proptest",
    "dep:proptest-derive",
    "zstd-codec",
]
c-kzg = [
    "dep:c-kzg",
    "revm/c-kzg",
    "revm-primitives/c-kzg",
    "dep:tempfile",
    "alloy-eips/kzg",
]
zstd-codec = ["dep:zstd"]
optimism = [
    "reth-chainspec/optimism",
    "reth-codecs/optimism",
    "reth-ethereum-forks/optimism",
    "revm/optimism",
]
<<<<<<< HEAD
opbnb = [
    "reth-ethereum-forks/opbnb",
    "revm/opbnb",
]
bsc = [
    "reth-ethereum-forks/bsc",
    "revm/bsc",
    "dep:include_dir",
    "dep:lazy_static",
]

alloy-compat = ["alloy-rpc-types"]
test-utils = []
=======
alloy-compat = [
    "reth-primitives-traits/alloy-compat",
    "alloy-rpc-types",
]
std = ["thiserror-no-std/std"]
test-utils = ["reth-primitives-traits/test-utils"]
>>>>>>> d786b459

[[bench]]
name = "recover_ecdsa_crit"
harness = false

[[bench]]
name = "validate_blob_tx"
required-features = ["arbitrary", "c-kzg"]
harness = false

[[bench]]
name = "integer_list"
harness = false<|MERGE_RESOLUTION|>--- conflicted
+++ resolved
@@ -121,7 +121,6 @@
     "reth-ethereum-forks/optimism",
     "revm/optimism",
 ]
-<<<<<<< HEAD
 opbnb = [
     "reth-ethereum-forks/opbnb",
     "revm/opbnb",
@@ -133,16 +132,12 @@
     "dep:lazy_static",
 ]
 
-alloy-compat = ["alloy-rpc-types"]
-test-utils = []
-=======
 alloy-compat = [
     "reth-primitives-traits/alloy-compat",
     "alloy-rpc-types",
 ]
 std = ["thiserror-no-std/std"]
 test-utils = ["reth-primitives-traits/test-utils"]
->>>>>>> d786b459
 
 [[bench]]
 name = "recover_ecdsa_crit"

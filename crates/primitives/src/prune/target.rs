--- conflicted
+++ resolved
@@ -68,17 +68,10 @@
 /// generic parameter `MIN_BLOCKS`. This parameter represents the number of blocks that needs to be
 /// left in database after the pruning.
 ///
-<<<<<<< HEAD
-/// 1. For [PruneMode::Full], it fails if `MIN_BLOCKS > 0`.
-/// 2. For [PruneMode::Distance(distance)], it fails if `distance < MIN_BLOCKS + 1`. `+ 1` is needed
-///    because `PruneMode::Distance(0)` means that we leave zero blocks from the latest, meaning we
-///    have one block in the database.
-=======
 /// 1. For [`PruneMode::Full`], it fails if `MIN_BLOCKS > 0`.
 /// 2. For [`PruneMode::Distance(distance`)], it fails if `distance < MIN_BLOCKS + 1`. `+ 1` is
 ///    needed because `PruneMode::Distance(0)` means that we leave zero blocks from the latest,
-///    meaning we have one block in the database.
->>>>>>> c0e74406
+///    meaning we    have one block in the database.
 fn deserialize_opt_prune_mode_with_min_blocks<'de, const MIN_BLOCKS: u64, D: Deserializer<'de>>(
     deserializer: D,
 ) -> Result<Option<PruneMode>, D::Error> {

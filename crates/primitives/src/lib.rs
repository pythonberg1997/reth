--- conflicted
+++ resolved
@@ -134,15 +134,10 @@
 /// Optimism specific re-exports
 #[cfg(feature = "optimism")]
 mod optimism {
-<<<<<<< HEAD
     #[cfg(all(feature = "optimism", feature = "opbnb"))]
     pub use crate::chain::{OPBNB_MAINNET, OPBNB_TESTNET};
-    pub use crate::{
-        chain::{BASE_MAINNET, BASE_SEPOLIA, OP_MAINNET, OP_SEPOLIA},
-=======
     pub use crate::transaction::{TxDeposit, DEPOSIT_TX_TYPE_ID};
     pub use reth_chainspec::{
->>>>>>> d786b459
         net::{
             base_nodes, base_testnet_nodes, op_nodes, op_testnet_nodes, OP_BOOTNODES,
             OP_TESTNET_BOOTNODES,

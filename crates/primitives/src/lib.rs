//! Commonly used types in reth.
//!
//! This crate contains Ethereum primitive types and helper functions.
//!
//! ## Feature Flags
//!
//! - `alloy-compat`: Adds compatibility conversions for certain alloy types.
//! - `arbitrary`: Adds `proptest` and `arbitrary` support for primitive types.
//! - `test-utils`: Export utilities for testing

#![doc(
    html_logo_url = "https://raw.githubusercontent.com/paradigmxyz/reth/main/assets/reth-docs.png",
    html_favicon_url = "https://avatars0.githubusercontent.com/u/97369466?s=256",
    issue_tracker_base_url = "https://github.com/paradigmxyz/reth/issues/"
)]
<<<<<<< HEAD
#![cfg_attr(not(test), warn(unused_crate_dependencies))]
=======
//#![cfg_attr(not(test), warn(unused_crate_dependencies))]
// TODO: remove when https://github.com/proptest-rs/proptest/pull/427 is merged
#![allow(unknown_lints, non_local_definitions)]
>>>>>>> e11ee489
#![cfg_attr(docsrs, feature(doc_cfg, doc_auto_cfg))]
#![cfg_attr(not(feature = "std"), no_std)]

#[cfg(not(feature = "std"))]
extern crate alloc;

#[cfg(feature = "alloy-compat")]
mod alloy_compat;
pub mod basefee;
mod block;
#[cfg(feature = "zstd-codec")]
mod compression;
pub mod constants;
pub mod eip4844;
pub mod genesis;
pub mod proofs;
mod receipt;
pub use reth_static_file_types as static_file;
pub mod parlia;
pub mod system_contracts;
pub mod transaction;

#[cfg(any(test, feature = "arbitrary"))]
pub use block::{generate_valid_header, valid_header_strategy};
pub use block::{
    Block, BlockBody, BlockHashOrNumber, BlockId, BlockNumHash, BlockNumberOrTag, BlockWithSenders,
    ForkBlock, RpcBlockHash, SealedBlock, SealedBlockWithSenders,
};
#[cfg(feature = "zstd-codec")]
pub use compression::*;
pub use constants::{
    DEV_GENESIS_HASH, EMPTY_OMMER_ROOT_HASH, HOLESKY_GENESIS_HASH, KECCAK_EMPTY,
    MAINNET_GENESIS_HASH, SEPOLIA_GENESIS_HASH,
};
pub use genesis::{ChainConfig, Genesis, GenesisAccount};
pub use receipt::{
    gas_spent_by_transactions, Receipt, ReceiptWithBloom, ReceiptWithBloomRef, Receipts,
};
pub use reth_primitives_traits::{
<<<<<<< HEAD
    logs_bloom, Account, Bytecode, GotExpected, GotExpectedBoxed, Header, HeaderError, Log,
    LogData, Request, Requests, SealedHeader, StorageEntry, Withdrawal, Withdrawals,
=======
    logs_bloom, Account, BlobSidecar, BlobSidecars, Bytecode, GotExpected, GotExpectedBoxed, Log,
    Request, Requests, StorageEntry, Withdrawal, Withdrawals,
>>>>>>> e11ee489
};
pub use static_file::StaticFileSegment;

pub use transaction::{
    BlobTransaction, BlobTransactionSidecar, FromRecoveredPooledTransaction,
    PooledTransactionsElement, PooledTransactionsElementEcRecovered,
};

#[cfg(feature = "c-kzg")]
pub use transaction::BlobTransactionValidationError;

pub use transaction::{
    util::secp256k1::{public_key_to_address, recover_signer_unchecked, sign_message},
    AccessList, AccessListItem, IntoRecoveredTransaction, InvalidTransactionError, Signature,
    Transaction, TransactionMeta, TransactionSigned, TransactionSignedEcRecovered,
    TransactionSignedNoHash, TryFromRecoveredTransaction, TxEip1559, TxEip2930, TxEip4844,
    TxHashOrNumber, TxLegacy, TxType, EIP1559_TX_TYPE_ID, EIP2930_TX_TYPE_ID, EIP4844_TX_TYPE_ID,
    LEGACY_TX_TYPE_ID,
};

// Re-exports
pub use self::ruint::UintTryTo;
pub use alloy_primitives::{
    self, address, b256, bloom, bytes,
    bytes::{Buf, BufMut, BytesMut},
    eip191_hash_message, hex, hex_literal, keccak256, ruint,
    utils::format_ether,
    Address, BlockHash, BlockNumber, Bloom, BloomInput, Bytes, ChainId, Selector, StorageKey,
    StorageValue, TxHash, TxIndex, TxKind, TxNumber, B128, B256, B512, B64, U128, U256, U64, U8,
};
pub use reth_ethereum_forks::*;
pub use revm_primitives::{self, JumpTable};

#[doc(hidden)]
#[deprecated = "use B64 instead"]
pub type H64 = B64;
#[doc(hidden)]
#[deprecated = "use B128 instead"]
pub type H128 = B128;
#[doc(hidden)]
#[deprecated = "use Address instead"]
pub type H160 = Address;
#[doc(hidden)]
#[deprecated = "use B256 instead"]
pub type H256 = B256;
#[doc(hidden)]
#[deprecated = "use B512 instead"]
pub type H512 = B512;

#[cfg(any(test, feature = "arbitrary"))]
pub use arbitrary;

#[cfg(feature = "c-kzg")]
pub use c_kzg as kzg;

/// Optimism specific re-exports
#[cfg(feature = "optimism")]
mod optimism {
    pub use crate::transaction::{TxDeposit, DEPOSIT_TX_TYPE_ID};
<<<<<<< HEAD
    pub use reth_chainspec::{BASE_MAINNET, BASE_SEPOLIA, OP_MAINNET, OP_SEPOLIA};
=======
    pub use reth_chainspec::{
        net::{
            base_nodes, base_testnet_nodes, op_nodes, op_testnet_nodes, OP_BOOTNODES,
            OP_TESTNET_BOOTNODES,
        },
        BASE_MAINNET, BASE_SEPOLIA, OP_MAINNET, OP_SEPOLIA,
    };
    #[cfg(feature = "opbnb")]
    pub use reth_chainspec::{
        net::{opbnb_mainnet_nodes, opbnb_testnet_nodes},
        OPBNB_MAINNET, OPBNB_TESTNET,
    };
>>>>>>> e11ee489
}

#[cfg(feature = "optimism")]
pub use optimism::*;

/// Bsc specific re-exports
#[cfg(feature = "bsc")]
mod bsc {
    pub use reth_chainspec::{
        net::{bsc_mainnet_nodes, bsc_testnet_nodes, BSC_MAINNET_BOOTNODES, BSC_TESTNET_BOOTNODES},
        BSC_MAINNET, BSC_TESTNET,
    };
}

#[cfg(feature = "bsc")]
pub use bsc::*;<|MERGE_RESOLUTION|>--- conflicted
+++ resolved
@@ -13,13 +13,7 @@
     html_favicon_url = "https://avatars0.githubusercontent.com/u/97369466?s=256",
     issue_tracker_base_url = "https://github.com/paradigmxyz/reth/issues/"
 )]
-<<<<<<< HEAD
-#![cfg_attr(not(test), warn(unused_crate_dependencies))]
-=======
 //#![cfg_attr(not(test), warn(unused_crate_dependencies))]
-// TODO: remove when https://github.com/proptest-rs/proptest/pull/427 is merged
-#![allow(unknown_lints, non_local_definitions)]
->>>>>>> e11ee489
 #![cfg_attr(docsrs, feature(doc_cfg, doc_auto_cfg))]
 #![cfg_attr(not(feature = "std"), no_std)]
 
@@ -59,13 +53,8 @@
     gas_spent_by_transactions, Receipt, ReceiptWithBloom, ReceiptWithBloomRef, Receipts,
 };
 pub use reth_primitives_traits::{
-<<<<<<< HEAD
-    logs_bloom, Account, Bytecode, GotExpected, GotExpectedBoxed, Header, HeaderError, Log,
+    logs_bloom, Account, BlobSidecar, BlobSidecars, Bytecode, GotExpected, GotExpectedBoxed, Header, HeaderError, Log,
     LogData, Request, Requests, SealedHeader, StorageEntry, Withdrawal, Withdrawals,
-=======
-    logs_bloom, Account, BlobSidecar, BlobSidecars, Bytecode, GotExpected, GotExpectedBoxed, Log,
-    Request, Requests, StorageEntry, Withdrawal, Withdrawals,
->>>>>>> e11ee489
 };
 pub use static_file::StaticFileSegment;
 
@@ -125,22 +114,12 @@
 #[cfg(feature = "optimism")]
 mod optimism {
     pub use crate::transaction::{TxDeposit, DEPOSIT_TX_TYPE_ID};
-<<<<<<< HEAD
     pub use reth_chainspec::{BASE_MAINNET, BASE_SEPOLIA, OP_MAINNET, OP_SEPOLIA};
-=======
-    pub use reth_chainspec::{
-        net::{
-            base_nodes, base_testnet_nodes, op_nodes, op_testnet_nodes, OP_BOOTNODES,
-            OP_TESTNET_BOOTNODES,
-        },
-        BASE_MAINNET, BASE_SEPOLIA, OP_MAINNET, OP_SEPOLIA,
-    };
     #[cfg(feature = "opbnb")]
     pub use reth_chainspec::{
         net::{opbnb_mainnet_nodes, opbnb_testnet_nodes},
         OPBNB_MAINNET, OPBNB_TESTNET,
     };
->>>>>>> e11ee489
 }
 
 #[cfg(feature = "optimism")]

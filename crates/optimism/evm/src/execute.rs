//! Optimism block executor.

use crate::{l1::ensure_create2_deployer, OptimismBlockExecutionError, OptimismEvmConfig};
use reth_evm::{
    execute::{
        BatchExecutor, BlockExecutionError, BlockExecutionInput, BlockExecutionOutput,
        BlockExecutorProvider, BlockValidationError, Executor, ProviderError,
    },
    ConfigureEvm,
};
use reth_optimism_consensus::validate_block_post_execution;
use reth_primitives::{
<<<<<<< HEAD
    Address, BlockNumber, BlockWithSenders, ChainSpec, Hardfork, Header, PruneModes, Receipt,
    Receipts, TxType, Withdrawals, U256,
=======
    BlockNumber, BlockWithSenders, ChainSpec, Hardfork, Header, Receipt, Receipts, TxType,
    Withdrawals, U256,
>>>>>>> 560080ee
};
use reth_provider::ExecutionOutcome;
use reth_prune_types::PruneModes;
use reth_revm::{
    batch::{BlockBatchRecord, BlockExecutorStats},
    db::states::bundle_state::BundleRetention,
    state_change::{apply_beacon_root_contract_call, post_block_balance_increments},
    Evm, State,
};
use revm::db::states::StorageSlot;
use revm_primitives::{
    db::{Database, DatabaseCommit},
    BlockEnv, CfgEnvWithHandlerCfg, EnvWithHandlerCfg, ResultAndState,
};
use std::{collections::HashMap, str::FromStr, sync::Arc};
use tracing::trace;

/// Provides executors to execute regular ethereum blocks
#[derive(Debug, Clone)]
pub struct OpExecutorProvider<EvmConfig = OptimismEvmConfig> {
    chain_spec: Arc<ChainSpec>,
    evm_config: EvmConfig,
}

impl OpExecutorProvider {
    /// Creates a new default optimism executor provider.
    pub fn optimism(chain_spec: Arc<ChainSpec>) -> Self {
        Self::new(chain_spec, Default::default())
    }
}

impl<EvmConfig> OpExecutorProvider<EvmConfig> {
    /// Creates a new executor provider.
    pub fn new(chain_spec: Arc<ChainSpec>, evm_config: EvmConfig) -> Self {
        Self { chain_spec, evm_config }
    }
}

impl<EvmConfig> OpExecutorProvider<EvmConfig>
where
    EvmConfig: ConfigureEvm,
{
    fn op_executor<DB>(&self, db: DB) -> OpBlockExecutor<EvmConfig, DB>
    where
        DB: Database<Error = ProviderError>,
    {
        OpBlockExecutor::new(
            self.chain_spec.clone(),
            self.evm_config.clone(),
            State::builder().with_database(db).with_bundle_update().without_state_clear().build(),
        )
    }
}

impl<EvmConfig> BlockExecutorProvider for OpExecutorProvider<EvmConfig>
where
    EvmConfig: ConfigureEvm,
{
    type Executor<DB: Database<Error = ProviderError>> = OpBlockExecutor<EvmConfig, DB>;

    type BatchExecutor<DB: Database<Error = ProviderError>> = OpBatchExecutor<EvmConfig, DB>;
    fn executor<DB>(&self, db: DB) -> Self::Executor<DB>
    where
        DB: Database<Error = ProviderError>,
    {
        self.op_executor(db)
    }

    fn batch_executor<DB>(&self, db: DB, prune_modes: PruneModes) -> Self::BatchExecutor<DB>
    where
        DB: Database<Error = ProviderError>,
    {
        let executor = self.op_executor(db);
        OpBatchExecutor {
            executor,
            batch_record: BlockBatchRecord::new(prune_modes),
            stats: BlockExecutorStats::default(),
        }
    }
}

/// Helper container type for EVM with chain spec.
#[derive(Debug, Clone)]
struct OpEvmExecutor<EvmConfig> {
    /// The chainspec
    chain_spec: Arc<ChainSpec>,
    /// How to create an EVM.
    evm_config: EvmConfig,
}

impl<EvmConfig> OpEvmExecutor<EvmConfig>
where
    EvmConfig: ConfigureEvm,
{
    /// Executes the transactions in the block and returns the receipts.
    ///
    /// This applies the pre-execution changes, and executes the transactions.
    ///
    /// # Note
    ///
    /// It does __not__ apply post-execution changes.
    fn execute_pre_and_transactions<Ext, DB>(
        &self,
        block: &BlockWithSenders,
        mut evm: Evm<'_, Ext, &mut State<DB>>,
    ) -> Result<(Vec<Receipt>, u64), BlockExecutionError>
    where
        DB: Database<Error = ProviderError>,
    {
        // apply pre execution changes
        apply_beacon_root_contract_call(
            &self.chain_spec,
            block.timestamp,
            block.number,
            block.parent_beacon_block_root,
            &mut evm,
        )?;

        // execute transactions
        let is_regolith =
            self.chain_spec.fork(Hardfork::Regolith).active_at_timestamp(block.timestamp);

        // Ensure that the create2deployer is force-deployed at the canyon transition. Optimism
        // blocks will always have at least a single transaction in them (the L1 info transaction),
        // so we can safely assume that this will always be triggered upon the transition and that
        // the above check for empty blocks will never be hit on OP chains.
        ensure_create2_deployer(self.chain_spec.clone(), block.timestamp, evm.db_mut())
            .map_err(|_| OptimismBlockExecutionError::ForceCreate2DeployerFail)?;

        let mut cumulative_gas_used = 0;
        let mut receipts = Vec::with_capacity(block.body.len());
        for (sender, transaction) in block.transactions_with_sender() {
            // The sum of the transaction’s gas limit, Tg, and the gas utilized in this block prior,
            // must be no greater than the block’s gasLimit.
            let block_available_gas = block.header.gas_limit - cumulative_gas_used;
            if transaction.gas_limit() > block_available_gas &&
                (is_regolith || !transaction.is_system_transaction())
            {
                return Err(BlockValidationError::TransactionGasLimitMoreThanAvailableBlockGas {
                    transaction_gas_limit: transaction.gas_limit(),
                    block_available_gas,
                }
                .into())
            }

            // An optimism block should never contain blob transactions.
            if matches!(transaction.tx_type(), TxType::Eip4844) {
                return Err(OptimismBlockExecutionError::BlobTransactionRejected.into())
            }

            // Cache the depositor account prior to the state transition for the deposit nonce.
            //
            // Note that this *only* needs to be done post-regolith hardfork, as deposit nonces
            // were not introduced in Bedrock. In addition, regular transactions don't have deposit
            // nonces, so we don't need to touch the DB for those.
            let depositor = (is_regolith && transaction.is_deposit())
                .then(|| {
                    evm.db_mut()
                        .load_cache_account(*sender)
                        .map(|acc| acc.account_info().unwrap_or_default())
                })
                .transpose()
                .map_err(|_| OptimismBlockExecutionError::AccountLoadFailed(*sender))?;

            EvmConfig::fill_tx_env(evm.tx_mut(), transaction, *sender);

            // Execute transaction.
            let ResultAndState { result, state } = evm.transact().map_err(move |err| {
                // Ensure hash is calculated for error log, if not already done
                BlockValidationError::EVM {
                    hash: transaction.recalculate_hash(),
                    error: err.into(),
                }
            })?;

            trace!(
                target: "evm",
                ?transaction,
                "Executed transaction"
            );

            evm.db_mut().commit(state);

            // append gas used
            cumulative_gas_used += result.gas_used();

            // Push transaction changeset and calculate header bloom filter for receipt.
            receipts.push(Receipt {
                tx_type: transaction.tx_type(),
                // Success flag was added in `EIP-658: Embedding transaction status code in
                // receipts`.
                success: result.is_success(),
                cumulative_gas_used,
                logs: result.into_logs(),
                deposit_nonce: depositor.map(|account| account.nonce),
                // The deposit receipt version was introduced in Canyon to indicate an update to how
                // receipt hashes should be computed when set. The state transition process ensures
                // this is only set for post-Canyon deposit transactions.
                deposit_receipt_version: (transaction.is_deposit() &&
                    self.chain_spec
                        .is_fork_active_at_timestamp(Hardfork::Canyon, block.timestamp))
                .then_some(1),
            });
        }
        drop(evm);

        Ok((receipts, cumulative_gas_used))
    }
}

/// A basic Ethereum block executor.
///
/// Expected usage:
/// - Create a new instance of the executor.
/// - Execute the block.
#[derive(Debug)]
pub struct OpBlockExecutor<EvmConfig, DB> {
    /// Chain specific evm config that's used to execute a block.
    executor: OpEvmExecutor<EvmConfig>,
    /// The state to use for execution
    state: State<DB>,
}

impl<EvmConfig, DB> OpBlockExecutor<EvmConfig, DB> {
    /// Creates a new Ethereum block executor.
    pub fn new(chain_spec: Arc<ChainSpec>, evm_config: EvmConfig, state: State<DB>) -> Self {
        Self { executor: OpEvmExecutor { chain_spec, evm_config }, state }
    }

    #[inline]
    fn chain_spec(&self) -> &ChainSpec {
        &self.executor.chain_spec
    }

    /// Returns mutable reference to the state that wraps the underlying database.
    #[allow(unused)]
    fn state_mut(&mut self) -> &mut State<DB> {
        &mut self.state
    }
}

impl<EvmConfig, DB> OpBlockExecutor<EvmConfig, DB>
where
    EvmConfig: ConfigureEvm,
    DB: Database<Error = ProviderError>,
{
    /// Configures a new evm configuration and block environment for the given block.
    ///
    /// Caution: this does not initialize the tx environment.
    fn evm_env_for_block(&self, header: &Header, total_difficulty: U256) -> EnvWithHandlerCfg {
        let mut cfg = CfgEnvWithHandlerCfg::new(Default::default(), Default::default());
        let mut block_env = BlockEnv::default();
        EvmConfig::fill_cfg_and_block_env(
            &mut cfg,
            &mut block_env,
            self.chain_spec(),
            header,
            total_difficulty,
        );

        EnvWithHandlerCfg::new_with_cfg_env(cfg, block_env, Default::default())
    }

    /// Execute a single block and apply the state changes to the internal state.
    ///
    /// Returns the receipts of the transactions in the block and the total gas used.
    ///
    /// Returns an error if execution fails.
    fn execute_without_verification(
        &mut self,
        block: &BlockWithSenders,
        total_difficulty: U256,
    ) -> Result<(Vec<Receipt>, u64), BlockExecutionError> {
        // 1. prepare state on new block
        self.on_new_block(&block.header);

        // 2. configure the evm and execute
        let env = self.evm_env_for_block(&block.header, total_difficulty);

        let (receipts, gas_used) = {
            let evm = self.executor.evm_config.evm_with_env(&mut self.state, env);
            self.executor.execute_pre_and_transactions(block, evm)
        }?;

        // 3. apply post execution changes
        self.post_execution(block, total_difficulty)?;

        Ok((receipts, gas_used))
    }

    /// Apply settings before a new block is executed.
    pub(crate) fn on_new_block(&mut self, header: &Header) {
        // Set state clear flag if the block is after the Spurious Dragon hardfork.
        let state_clear_flag = self.chain_spec().is_spurious_dragon_active_at_block(header.number);
        self.state.set_state_clear_flag(state_clear_flag);
    }

    /// Apply post execution state changes, including block rewards, withdrawals, and irregular DAO
    /// hardfork state change.
    pub fn post_execution(
        &mut self,
        block: &BlockWithSenders,
        total_difficulty: U256,
    ) -> Result<(), BlockExecutionError> {
        let balance_increments = post_block_balance_increments(
            self.chain_spec(),
            block.number,
            block.difficulty,
            block.beneficiary,
            block.timestamp,
            total_difficulty,
            &block.ommers,
            block.withdrawals.as_ref().map(Withdrawals::as_ref),
        );

        #[cfg(all(feature = "optimism", feature = "opbnb"))]
        if self.chain_spec().fork(Hardfork::PreContractForkBlock).transitions_at_block(block.number)
        {
            // WBNBContract WBNB preDeploy contract address
            let w_bnb_contract_address =
                Address::from_str("0x4200000000000000000000000000000000000006").unwrap();
            // GovernanceToken contract address
            let governance_token_contract_address =
                Address::from_str("0x4200000000000000000000000000000000000042").unwrap();
            // touch in cache
            let mut w_bnb_contract_account =
                self.state.load_cache_account(w_bnb_contract_address).unwrap().clone();
            let mut governance_token_account =
                self.state.load_cache_account(governance_token_contract_address).unwrap().clone();
            // change the token symbol and token name
            let w_bnb_contract_change =  w_bnb_contract_account.change(
                w_bnb_contract_account.account_info().unwrap(), HashMap::from([
                    // nameSlot { Name: "Wrapped BNB" }
                    (
                        U256::from_str("0x0000000000000000000000000000000000000000000000000000000000000000").unwrap(),
                        StorageSlot { present_value: U256::from_str("0x5772617070656420424e42000000000000000000000000000000000000000016").unwrap(), ..Default::default() },
                    ),
                    // symbolSlot { Symbol: "wBNB" }
                    (
                        U256::from_str("0x0000000000000000000000000000000000000000000000000000000000000001").unwrap(),
                        StorageSlot { present_value: U256::from_str("0x57424e4200000000000000000000000000000000000000000000000000000008").unwrap(), ..Default::default() },
                    ),
                ])
            );
            // destroy governance token contract
            let governance_token_change = governance_token_account.selfdestruct().unwrap();

            if let Some(s) = self.state.transition_state.as_mut() {
                let transitions = vec![
                    (w_bnb_contract_address, w_bnb_contract_change),
                    (governance_token_contract_address, governance_token_change),
                ];
                s.add_transitions(transitions);
            }
        }

        // increment balances
        self.state
            .increment_balances(balance_increments)
            .map_err(|_| BlockValidationError::IncrementBalanceFailed)?;

        Ok(())
    }
}

impl<EvmConfig, DB> Executor<DB> for OpBlockExecutor<EvmConfig, DB>
where
    EvmConfig: ConfigureEvm,
    DB: Database<Error = ProviderError>,
{
    type Input<'a> = BlockExecutionInput<'a, BlockWithSenders>;
    type Output = BlockExecutionOutput<Receipt>;
    type Error = BlockExecutionError;

    /// Executes the block and commits the state changes.
    ///
    /// Returns the receipts of the transactions in the block.
    ///
    /// Returns an error if the block could not be executed or failed verification.
    ///
    /// State changes are committed to the database.
    fn execute(mut self, input: Self::Input<'_>) -> Result<Self::Output, Self::Error> {
        let BlockExecutionInput { block, total_difficulty } = input;
        let (receipts, gas_used) = self.execute_without_verification(block, total_difficulty)?;

        // NOTE: we need to merge keep the reverts for the bundle retention
        self.state.merge_transitions(BundleRetention::Reverts);

        Ok(BlockExecutionOutput {
            state: self.state.take_bundle(),
            receipts,
            requests: vec![],
            gas_used,
        })
    }
}

/// An executor for a batch of blocks.
///
/// State changes are tracked until the executor is finalized.
#[derive(Debug)]
pub struct OpBatchExecutor<EvmConfig, DB> {
    /// The executor used to execute blocks.
    executor: OpBlockExecutor<EvmConfig, DB>,
    /// Keeps track of the batch and record receipts based on the configured prune mode
    batch_record: BlockBatchRecord,
    stats: BlockExecutorStats,
}

impl<EvmConfig, DB> OpBatchExecutor<EvmConfig, DB> {
    /// Returns the receipts of the executed blocks.
    pub const fn receipts(&self) -> &Receipts {
        self.batch_record.receipts()
    }

    /// Returns mutable reference to the state that wraps the underlying database.
    #[allow(unused)]
    fn state_mut(&mut self) -> &mut State<DB> {
        self.executor.state_mut()
    }
}

impl<EvmConfig, DB> BatchExecutor<DB> for OpBatchExecutor<EvmConfig, DB>
where
    EvmConfig: ConfigureEvm,
    DB: Database<Error = ProviderError>,
{
    type Input<'a> = BlockExecutionInput<'a, BlockWithSenders>;
    type Output = ExecutionOutcome;
    type Error = BlockExecutionError;

    fn execute_and_verify_one(&mut self, input: Self::Input<'_>) -> Result<(), Self::Error> {
        let BlockExecutionInput { block, total_difficulty } = input;
        let (receipts, _gas_used) =
            self.executor.execute_without_verification(block, total_difficulty)?;

        validate_block_post_execution(block, self.executor.chain_spec(), &receipts)?;

        // prepare the state according to the prune mode
        let retention = self.batch_record.bundle_retention(block.number);
        self.executor.state.merge_transitions(retention);

        // store receipts in the set
        self.batch_record.save_receipts(receipts)?;

        if self.batch_record.first_block().is_none() {
            self.batch_record.set_first_block(block.number);
        }

        Ok(())
    }

    fn finalize(mut self) -> Self::Output {
        self.stats.log_debug();

        ExecutionOutcome::new(
            self.executor.state.take_bundle(),
            self.batch_record.take_receipts(),
            self.batch_record.first_block().unwrap_or_default(),
            self.batch_record.take_requests(),
        )
    }

    fn set_tip(&mut self, tip: BlockNumber) {
        self.batch_record.set_tip(tip);
    }

    fn size_hint(&self) -> Option<usize> {
        Some(self.executor.state.bundle_state.size_hint())
    }
}

#[cfg(test)]
mod tests {
    use super::*;
    use reth_primitives::{
        b256, Account, Address, Block, ChainSpecBuilder, Signature, StorageKey, StorageValue,
        Transaction, TransactionSigned, TxEip1559, BASE_MAINNET,
    };
    use reth_revm::{
        database::StateProviderDatabase, test_utils::StateProviderTest, L1_BLOCK_CONTRACT,
    };
    use std::{collections::HashMap, str::FromStr};

    fn create_op_state_provider() -> StateProviderTest {
        let mut db = StateProviderTest::default();

        let l1_block_contract_account =
            Account { balance: U256::ZERO, bytecode_hash: None, nonce: 1 };

        let mut l1_block_storage = HashMap::new();
        // base fee
        l1_block_storage.insert(StorageKey::with_last_byte(1), StorageValue::from(1000000000));
        // l1 fee overhead
        l1_block_storage.insert(StorageKey::with_last_byte(5), StorageValue::from(188));
        // l1 fee scalar
        l1_block_storage.insert(StorageKey::with_last_byte(6), StorageValue::from(684000));
        // l1 free scalars post ecotone
        l1_block_storage.insert(
            StorageKey::with_last_byte(3),
            StorageValue::from_str(
                "0x0000000000000000000000000000000000001db0000d27300000000000000005",
            )
            .unwrap(),
        );

        db.insert_account(L1_BLOCK_CONTRACT, l1_block_contract_account, None, l1_block_storage);

        db
    }

    fn executor_provider(chain_spec: Arc<ChainSpec>) -> OpExecutorProvider<OptimismEvmConfig> {
        OpExecutorProvider { chain_spec, evm_config: Default::default() }
    }

    #[test]
    fn op_deposit_fields_pre_canyon() {
        let header = Header {
            timestamp: 1,
            number: 1,
            gas_limit: 1_000_000,
            gas_used: 42_000,
            receipts_root: b256!(
                "83465d1e7d01578c0d609be33570f91242f013e9e295b0879905346abbd63731"
            ),
            ..Default::default()
        };

        let mut db = create_op_state_provider();

        let addr = Address::ZERO;
        let account = Account { balance: U256::MAX, ..Account::default() };
        db.insert_account(addr, account, None, HashMap::new());

        let chain_spec =
            Arc::new(ChainSpecBuilder::from(&*BASE_MAINNET).regolith_activated().build());

        let tx = TransactionSigned::from_transaction_and_signature(
            Transaction::Eip1559(TxEip1559 {
                chain_id: chain_spec.chain.id(),
                nonce: 0,
                gas_limit: 21_000,
                to: addr.into(),
                ..Default::default()
            }),
            Signature::default(),
        );

        let tx_deposit = TransactionSigned::from_transaction_and_signature(
            Transaction::Deposit(reth_primitives::TxDeposit {
                from: addr,
                to: addr.into(),
                gas_limit: 21_000,
                ..Default::default()
            }),
            Signature::default(),
        );

        let provider = executor_provider(chain_spec);
        let mut executor =
            provider.batch_executor(StateProviderDatabase::new(&db), PruneModes::none());

        executor.state_mut().load_cache_account(L1_BLOCK_CONTRACT).unwrap();

        // Attempt to execute a block with one deposit and one non-deposit transaction
        executor
            .execute_and_verify_one(
                (
                    &BlockWithSenders {
                        block: Block {
                            header,
                            body: vec![tx, tx_deposit],
                            ommers: vec![],
                            withdrawals: None,
                            requests: None,
                        },
                        senders: vec![addr, addr],
                    },
                    U256::ZERO,
                )
                    .into(),
            )
            .unwrap();

        let tx_receipt = executor.receipts()[0][0].as_ref().unwrap();
        let deposit_receipt = executor.receipts()[0][1].as_ref().unwrap();

        // deposit_receipt_version is not present in pre canyon transactions
        assert!(deposit_receipt.deposit_receipt_version.is_none());
        assert!(tx_receipt.deposit_receipt_version.is_none());

        // deposit_nonce is present only in deposit transactions
        assert!(deposit_receipt.deposit_nonce.is_some());
        assert!(tx_receipt.deposit_nonce.is_none());
    }

    #[test]
    fn op_deposit_fields_post_canyon() {
        // ensure_create2_deployer will fail if timestamp is set to less then 2
        let header = Header {
            timestamp: 2,
            number: 1,
            gas_limit: 1_000_000,
            gas_used: 42_000,
            receipts_root: b256!(
                "fffc85c4004fd03c7bfbe5491fae98a7473126c099ac11e8286fd0013f15f908"
            ),
            ..Default::default()
        };

        let mut db = create_op_state_provider();
        let addr = Address::ZERO;
        let account = Account { balance: U256::MAX, ..Account::default() };

        db.insert_account(addr, account, None, HashMap::new());

        let chain_spec =
            Arc::new(ChainSpecBuilder::from(&*BASE_MAINNET).canyon_activated().build());

        let tx = TransactionSigned::from_transaction_and_signature(
            Transaction::Eip1559(TxEip1559 {
                chain_id: chain_spec.chain.id(),
                nonce: 0,
                gas_limit: 21_000,
                to: addr.into(),
                ..Default::default()
            }),
            Signature::default(),
        );

        let tx_deposit = TransactionSigned::from_transaction_and_signature(
            Transaction::Deposit(reth_primitives::TxDeposit {
                from: addr,
                to: addr.into(),
                gas_limit: 21_000,
                ..Default::default()
            }),
            Signature::optimism_deposit_tx_signature(),
        );

        let provider = executor_provider(chain_spec);
        let mut executor =
            provider.batch_executor(StateProviderDatabase::new(&db), PruneModes::none());

        executor.state_mut().load_cache_account(L1_BLOCK_CONTRACT).unwrap();

        // attempt to execute an empty block with parent beacon block root, this should not fail
        executor
            .execute_and_verify_one(
                (
                    &BlockWithSenders {
                        block: Block {
                            header,
                            body: vec![tx, tx_deposit],
                            ommers: vec![],
                            withdrawals: None,
                            requests: None,
                        },
                        senders: vec![addr, addr],
                    },
                    U256::ZERO,
                )
                    .into(),
            )
            .expect("Executing a block while canyon is active should not fail");

        let tx_receipt = executor.receipts()[0][0].as_ref().unwrap();
        let deposit_receipt = executor.receipts()[0][1].as_ref().unwrap();

        // deposit_receipt_version is set to 1 for post canyon deposit transactions
        assert_eq!(deposit_receipt.deposit_receipt_version, Some(1));
        assert!(tx_receipt.deposit_receipt_version.is_none());

        // deposit_nonce is present only in deposit transactions
        assert!(deposit_receipt.deposit_nonce.is_some());
        assert!(tx_receipt.deposit_nonce.is_none());
    }
}<|MERGE_RESOLUTION|>--- conflicted
+++ resolved
@@ -10,13 +10,8 @@
 };
 use reth_optimism_consensus::validate_block_post_execution;
 use reth_primitives::{
-<<<<<<< HEAD
-    Address, BlockNumber, BlockWithSenders, ChainSpec, Hardfork, Header, PruneModes, Receipt,
+    Address, BlockNumber, BlockWithSenders, ChainSpec, Hardfork, Header,  Receipt,
     Receipts, TxType, Withdrawals, U256,
-=======
-    BlockNumber, BlockWithSenders, ChainSpec, Hardfork, Header, Receipt, Receipts, TxType,
-    Withdrawals, U256,
->>>>>>> 560080ee
 };
 use reth_provider::ExecutionOutcome;
 use reth_prune_types::PruneModes;

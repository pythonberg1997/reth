//! Optimism block executor.

use crate::{l1::ensure_create2_deployer, OptimismBlockExecutionError, OptimismEvmConfig};
use reth_chainspec::{ChainSpec, Hardfork};
use reth_evm::{
    execute::{
        BatchExecutor, BlockExecutionError, BlockExecutionInput, BlockExecutionOutput,
        BlockExecutorProvider, BlockValidationError, Executor, ProviderError,
    },
    ConfigureEvm,
};
use reth_optimism_consensus::validate_block_post_execution;
use reth_primitives::{
<<<<<<< HEAD
    Address, BlockNumber, BlockWithSenders, ChainSpec, Hardfork, Header, Receipt, Receipts, TxType,
    Withdrawals, U256,
=======
    BlockNumber, BlockWithSenders, Header, Receipt, Receipts, TxType, Withdrawals, U256,
>>>>>>> d786b459
};
use reth_provider::ExecutionOutcome;
use reth_prune_types::PruneModes;
use reth_revm::{
    batch::{BlockBatchRecord, BlockExecutorStats},
    db::states::bundle_state::BundleRetention,
    state_change::{apply_beacon_root_contract_call, post_block_balance_increments},
    Evm, State,
};
use revm::db::states::StorageSlot;
use revm_primitives::{
    db::{Database, DatabaseCommit},
    BlockEnv, CfgEnvWithHandlerCfg, EnvWithHandlerCfg, ResultAndState,
};
use std::{collections::HashMap, str::FromStr, sync::Arc};
use tracing::trace;

/// Provides executors to execute regular ethereum blocks
#[derive(Debug, Clone)]
pub struct OpExecutorProvider<EvmConfig = OptimismEvmConfig> {
    chain_spec: Arc<ChainSpec>,
    evm_config: EvmConfig,
}

impl OpExecutorProvider {
    /// Creates a new default optimism executor provider.
    pub fn optimism(chain_spec: Arc<ChainSpec>) -> Self {
        Self::new(chain_spec, Default::default())
    }
}

impl<EvmConfig> OpExecutorProvider<EvmConfig> {
    /// Creates a new executor provider.
    pub const fn new(chain_spec: Arc<ChainSpec>, evm_config: EvmConfig) -> Self {
        Self { chain_spec, evm_config }
    }
}

impl<EvmConfig> OpExecutorProvider<EvmConfig>
where
    EvmConfig: ConfigureEvm,
{
    fn op_executor<DB>(&self, db: DB) -> OpBlockExecutor<EvmConfig, DB>
    where
        DB: Database<Error = ProviderError>,
    {
        OpBlockExecutor::new(
            self.chain_spec.clone(),
            self.evm_config.clone(),
            State::builder().with_database(db).with_bundle_update().without_state_clear().build(),
        )
    }
}

impl<EvmConfig> BlockExecutorProvider for OpExecutorProvider<EvmConfig>
where
    EvmConfig: ConfigureEvm,
{
    type Executor<DB: Database<Error = ProviderError>> = OpBlockExecutor<EvmConfig, DB>;

    type BatchExecutor<DB: Database<Error = ProviderError>> = OpBatchExecutor<EvmConfig, DB>;

    fn executor<DB>(&self, db: DB) -> Self::Executor<DB>
    where
        DB: Database<Error = ProviderError>,
    {
        self.op_executor(db)
    }

    fn batch_executor<DB>(&self, db: DB, prune_modes: PruneModes) -> Self::BatchExecutor<DB>
    where
        DB: Database<Error = ProviderError>,
    {
        let executor = self.op_executor(db);
        OpBatchExecutor {
            executor,
            batch_record: BlockBatchRecord::new(prune_modes),
            stats: BlockExecutorStats::default(),
        }
    }
}

/// Helper container type for EVM with chain spec.
#[derive(Debug, Clone)]
struct OpEvmExecutor<EvmConfig> {
    /// The chainspec
    chain_spec: Arc<ChainSpec>,
    /// How to create an EVM.
    evm_config: EvmConfig,
}

impl<EvmConfig> OpEvmExecutor<EvmConfig>
where
    EvmConfig: ConfigureEvm,
{
    /// Executes the transactions in the block and returns the receipts.
    ///
    /// This applies the pre-execution changes, and executes the transactions.
    ///
    /// # Note
    ///
    /// It does __not__ apply post-execution changes.
    fn execute_pre_and_transactions<Ext, DB>(
        &self,
        block: &BlockWithSenders,
        mut evm: Evm<'_, Ext, &mut State<DB>>,
    ) -> Result<(Vec<Receipt>, u64), BlockExecutionError>
    where
        DB: Database<Error = ProviderError>,
    {
        // apply pre execution changes
        apply_beacon_root_contract_call(
            &self.chain_spec,
            block.timestamp,
            block.number,
            block.parent_beacon_block_root,
            &mut evm,
        )?;

        // execute transactions
        let is_regolith =
            self.chain_spec.fork(Hardfork::Regolith).active_at_timestamp(block.timestamp);

        // Ensure that the create2deployer is force-deployed at the canyon transition. Optimism
        // blocks will always have at least a single transaction in them (the L1 info transaction),
        // so we can safely assume that this will always be triggered upon the transition and that
        // the above check for empty blocks will never be hit on OP chains.
        ensure_create2_deployer(self.chain_spec.clone(), block.timestamp, evm.db_mut())
            .map_err(|_| OptimismBlockExecutionError::ForceCreate2DeployerFail)?;

        let mut cumulative_gas_used = 0;
        let mut receipts = Vec::with_capacity(block.body.len());
        for (sender, transaction) in block.transactions_with_sender() {
            // The sum of the transaction’s gas limit, Tg, and the gas utilized in this block prior,
            // must be no greater than the block’s gasLimit.
            let block_available_gas = block.header.gas_limit - cumulative_gas_used;
            if transaction.gas_limit() > block_available_gas &&
                (is_regolith || !transaction.is_system_transaction())
            {
                return Err(BlockValidationError::TransactionGasLimitMoreThanAvailableBlockGas {
                    transaction_gas_limit: transaction.gas_limit(),
                    block_available_gas,
                }
                .into())
            }

            // An optimism block should never contain blob transactions.
            if matches!(transaction.tx_type(), TxType::Eip4844) {
                return Err(OptimismBlockExecutionError::BlobTransactionRejected.into())
            }

            // Cache the depositor account prior to the state transition for the deposit nonce.
            //
            // Note that this *only* needs to be done post-regolith hardfork, as deposit nonces
            // were not introduced in Bedrock. In addition, regular transactions don't have deposit
            // nonces, so we don't need to touch the DB for those.
            let depositor = (is_regolith && transaction.is_deposit())
                .then(|| {
                    evm.db_mut()
                        .load_cache_account(*sender)
                        .map(|acc| acc.account_info().unwrap_or_default())
                })
                .transpose()
                .map_err(|_| OptimismBlockExecutionError::AccountLoadFailed(*sender))?;

            EvmConfig::fill_tx_env(evm.tx_mut(), transaction, *sender);

            // Execute transaction.
            let ResultAndState { result, state } = evm.transact().map_err(move |err| {
                // Ensure hash is calculated for error log, if not already done
                BlockValidationError::EVM {
                    hash: transaction.recalculate_hash(),
                    error: err.into(),
                }
            })?;

            trace!(
                target: "evm",
                ?transaction,
                "Executed transaction"
            );

            evm.db_mut().commit(state);

            // append gas used
            cumulative_gas_used += result.gas_used();

            // Push transaction changeset and calculate header bloom filter for receipt.
            receipts.push(Receipt {
                tx_type: transaction.tx_type(),
                // Success flag was added in `EIP-658: Embedding transaction status code in
                // receipts`.
                success: result.is_success(),
                cumulative_gas_used,
                logs: result.into_logs(),
                deposit_nonce: depositor.map(|account| account.nonce),
                // The deposit receipt version was introduced in Canyon to indicate an update to how
                // receipt hashes should be computed when set. The state transition process ensures
                // this is only set for post-Canyon deposit transactions.
                deposit_receipt_version: (transaction.is_deposit() &&
                    self.chain_spec
                        .is_fork_active_at_timestamp(Hardfork::Canyon, block.timestamp))
                .then_some(1),
            });
        }
        drop(evm);

        Ok((receipts, cumulative_gas_used))
    }
}

/// A basic Ethereum block executor.
///
/// Expected usage:
/// - Create a new instance of the executor.
/// - Execute the block.
#[derive(Debug)]
pub struct OpBlockExecutor<EvmConfig, DB> {
    /// Chain specific evm config that's used to execute a block.
    executor: OpEvmExecutor<EvmConfig>,
    /// The state to use for execution
    state: State<DB>,
}

impl<EvmConfig, DB> OpBlockExecutor<EvmConfig, DB> {
    /// Creates a new Ethereum block executor.
    pub const fn new(chain_spec: Arc<ChainSpec>, evm_config: EvmConfig, state: State<DB>) -> Self {
        Self { executor: OpEvmExecutor { chain_spec, evm_config }, state }
    }

    #[inline]
    fn chain_spec(&self) -> &ChainSpec {
        &self.executor.chain_spec
    }

    /// Returns mutable reference to the state that wraps the underlying database.
    #[allow(unused)]
    fn state_mut(&mut self) -> &mut State<DB> {
        &mut self.state
    }
}

impl<EvmConfig, DB> OpBlockExecutor<EvmConfig, DB>
where
    EvmConfig: ConfigureEvm,
    DB: Database<Error = ProviderError>,
{
    /// Configures a new evm configuration and block environment for the given block.
    ///
    /// Caution: this does not initialize the tx environment.
    fn evm_env_for_block(&self, header: &Header, total_difficulty: U256) -> EnvWithHandlerCfg {
        let mut cfg = CfgEnvWithHandlerCfg::new(Default::default(), Default::default());
        let mut block_env = BlockEnv::default();
        EvmConfig::fill_cfg_and_block_env(
            &mut cfg,
            &mut block_env,
            self.chain_spec(),
            header,
            total_difficulty,
        );

        EnvWithHandlerCfg::new_with_cfg_env(cfg, block_env, Default::default())
    }

    /// Execute a single block and apply the state changes to the internal state.
    ///
    /// Returns the receipts of the transactions in the block and the total gas used.
    ///
    /// Returns an error if execution fails.
    fn execute_without_verification(
        &mut self,
        block: &BlockWithSenders,
        total_difficulty: U256,
    ) -> Result<(Vec<Receipt>, u64), BlockExecutionError> {
        // 1. prepare state on new block
        self.on_new_block(&block.header);

        // 2. configure the evm and execute
        let env = self.evm_env_for_block(&block.header, total_difficulty);

        let (receipts, gas_used) = {
            let evm = self.executor.evm_config.evm_with_env(&mut self.state, env);
            self.executor.execute_pre_and_transactions(block, evm)
        }?;

        // 3. apply post execution changes
        self.post_execution(block, total_difficulty)?;

        Ok((receipts, gas_used))
    }

    /// Apply settings before a new block is executed.
    pub(crate) fn on_new_block(&mut self, header: &Header) {
        // Set state clear flag if the block is after the Spurious Dragon hardfork.
        let state_clear_flag = self.chain_spec().is_spurious_dragon_active_at_block(header.number);
        self.state.set_state_clear_flag(state_clear_flag);
    }

    /// Apply post execution state changes, including block rewards, withdrawals, and irregular DAO
    /// hardfork state change.
    pub fn post_execution(
        &mut self,
        block: &BlockWithSenders,
        total_difficulty: U256,
    ) -> Result<(), BlockExecutionError> {
        let balance_increments = post_block_balance_increments(
            self.chain_spec(),
            block.number,
            block.difficulty,
            block.beneficiary,
            block.timestamp,
            total_difficulty,
            &block.ommers,
            block.withdrawals.as_ref().map(Withdrawals::as_ref),
        );

        #[cfg(all(feature = "optimism", feature = "opbnb"))]
        if self.chain_spec().fork(Hardfork::PreContractForkBlock).transitions_at_block(block.number)
        {
            // WBNBContract WBNB preDeploy contract address
            let w_bnb_contract_address =
                Address::from_str("0x4200000000000000000000000000000000000006").unwrap();
            // GovernanceToken contract address
            let governance_token_contract_address =
                Address::from_str("0x4200000000000000000000000000000000000042").unwrap();
            // touch in cache
            let mut w_bnb_contract_account =
                self.state.load_cache_account(w_bnb_contract_address).unwrap().clone();
            let mut governance_token_account =
                self.state.load_cache_account(governance_token_contract_address).unwrap().clone();
            // change the token symbol and token name
            let w_bnb_contract_change =  w_bnb_contract_account.change(
                w_bnb_contract_account.account_info().unwrap(), HashMap::from([
                    // nameSlot { Name: "Wrapped BNB" }
                    (
                        U256::from_str("0x0000000000000000000000000000000000000000000000000000000000000000").unwrap(),
                        StorageSlot { present_value: U256::from_str("0x5772617070656420424e42000000000000000000000000000000000000000016").unwrap(), ..Default::default() },
                    ),
                    // symbolSlot { Symbol: "wBNB" }
                    (
                        U256::from_str("0x0000000000000000000000000000000000000000000000000000000000000001").unwrap(),
                        StorageSlot { present_value: U256::from_str("0x57424e4200000000000000000000000000000000000000000000000000000008").unwrap(), ..Default::default() },
                    ),
                ])
            );
            // destroy governance token contract
            let governance_token_change = governance_token_account.selfdestruct().unwrap();

            if let Some(s) = self.state.transition_state.as_mut() {
                let transitions = vec![
                    (w_bnb_contract_address, w_bnb_contract_change),
                    (governance_token_contract_address, governance_token_change),
                ];
                s.add_transitions(transitions);
            }
        }

        // increment balances
        self.state
            .increment_balances(balance_increments)
            .map_err(|_| BlockValidationError::IncrementBalanceFailed)?;

        Ok(())
    }
}

impl<EvmConfig, DB> Executor<DB> for OpBlockExecutor<EvmConfig, DB>
where
    EvmConfig: ConfigureEvm,
    DB: Database<Error = ProviderError>,
{
    type Input<'a> = BlockExecutionInput<'a, BlockWithSenders>;
    type Output = BlockExecutionOutput<Receipt>;
    type Error = BlockExecutionError;

    /// Executes the block and commits the state changes.
    ///
    /// Returns the receipts of the transactions in the block.
    ///
    /// Returns an error if the block could not be executed or failed verification.
    ///
    /// State changes are committed to the database.
    fn execute(mut self, input: Self::Input<'_>) -> Result<Self::Output, Self::Error> {
        let BlockExecutionInput { block, total_difficulty } = input;
        let (receipts, gas_used) = self.execute_without_verification(block, total_difficulty)?;

        // NOTE: we need to merge keep the reverts for the bundle retention
        self.state.merge_transitions(BundleRetention::Reverts);

        Ok(BlockExecutionOutput {
            state: self.state.take_bundle(),
            receipts,
            requests: vec![],
            gas_used,
            snapshot: None,
        })
    }
}

/// An executor for a batch of blocks.
///
/// State changes are tracked until the executor is finalized.
#[derive(Debug)]
pub struct OpBatchExecutor<EvmConfig, DB> {
    /// The executor used to execute blocks.
    executor: OpBlockExecutor<EvmConfig, DB>,
    /// Keeps track of the batch and record receipts based on the configured prune mode
    batch_record: BlockBatchRecord,
    stats: BlockExecutorStats,
}

impl<EvmConfig, DB> OpBatchExecutor<EvmConfig, DB> {
    /// Returns the receipts of the executed blocks.
    pub const fn receipts(&self) -> &Receipts {
        self.batch_record.receipts()
    }

    /// Returns mutable reference to the state that wraps the underlying database.
    #[allow(unused)]
    fn state_mut(&mut self) -> &mut State<DB> {
        self.executor.state_mut()
    }
}

impl<EvmConfig, DB> BatchExecutor<DB> for OpBatchExecutor<EvmConfig, DB>
where
    EvmConfig: ConfigureEvm,
    DB: Database<Error = ProviderError>,
{
    type Input<'a> = BlockExecutionInput<'a, BlockWithSenders>;
    type Output = ExecutionOutcome;
    type Error = BlockExecutionError;

    fn execute_and_verify_one(&mut self, input: Self::Input<'_>) -> Result<(), Self::Error> {
        let BlockExecutionInput { block, total_difficulty } = input;
        let (receipts, _gas_used) =
            self.executor.execute_without_verification(block, total_difficulty)?;

        validate_block_post_execution(block, self.executor.chain_spec(), &receipts)?;

        // prepare the state according to the prune mode
        let retention = self.batch_record.bundle_retention(block.number);
        self.executor.state.merge_transitions(retention);

        // store receipts in the set
        self.batch_record.save_receipts(receipts)?;

        if self.batch_record.first_block().is_none() {
            self.batch_record.set_first_block(block.number);
        }

        Ok(())
    }

    fn finalize(mut self) -> Self::Output {
        self.stats.log_debug();

        ExecutionOutcome::new(
            self.executor.state.take_bundle(),
            self.batch_record.take_receipts(),
            self.batch_record.first_block().unwrap_or_default(),
            self.batch_record.take_requests(),
        )
    }

    fn set_tip(&mut self, tip: BlockNumber) {
        self.batch_record.set_tip(tip);
    }

    fn size_hint(&self) -> Option<usize> {
        Some(self.executor.state.bundle_state.size_hint())
    }
}

#[cfg(test)]
mod tests {
    use super::*;
    use reth_chainspec::ChainSpecBuilder;
    use reth_primitives::{
        b256, Account, Address, Block, Signature, StorageKey, StorageValue, Transaction,
        TransactionSigned, TxEip1559, BASE_MAINNET,
    };
    use reth_revm::{
        database::StateProviderDatabase, test_utils::StateProviderTest, L1_BLOCK_CONTRACT,
    };
    use std::{collections::HashMap, str::FromStr};

    fn create_op_state_provider() -> StateProviderTest {
        let mut db = StateProviderTest::default();

        let l1_block_contract_account =
            Account { balance: U256::ZERO, bytecode_hash: None, nonce: 1 };

        let mut l1_block_storage = HashMap::new();
        // base fee
        l1_block_storage.insert(StorageKey::with_last_byte(1), StorageValue::from(1000000000));
        // l1 fee overhead
        l1_block_storage.insert(StorageKey::with_last_byte(5), StorageValue::from(188));
        // l1 fee scalar
        l1_block_storage.insert(StorageKey::with_last_byte(6), StorageValue::from(684000));
        // l1 free scalars post ecotone
        l1_block_storage.insert(
            StorageKey::with_last_byte(3),
            StorageValue::from_str(
                "0x0000000000000000000000000000000000001db0000d27300000000000000005",
            )
            .unwrap(),
        );

        db.insert_account(L1_BLOCK_CONTRACT, l1_block_contract_account, None, l1_block_storage);

        db
    }

    fn executor_provider(chain_spec: Arc<ChainSpec>) -> OpExecutorProvider<OptimismEvmConfig> {
        OpExecutorProvider { chain_spec, evm_config: Default::default() }
    }

    #[test]
    fn op_deposit_fields_pre_canyon() {
        let header = Header {
            timestamp: 1,
            number: 1,
            gas_limit: 1_000_000,
            gas_used: 42_000,
            receipts_root: b256!(
                "83465d1e7d01578c0d609be33570f91242f013e9e295b0879905346abbd63731"
            ),
            ..Default::default()
        };

        let mut db = create_op_state_provider();

        let addr = Address::ZERO;
        let account = Account { balance: U256::MAX, ..Account::default() };
        db.insert_account(addr, account, None, HashMap::new());

        let chain_spec =
            Arc::new(ChainSpecBuilder::from(&*BASE_MAINNET).regolith_activated().build());

        let tx = TransactionSigned::from_transaction_and_signature(
            Transaction::Eip1559(TxEip1559 {
                chain_id: chain_spec.chain.id(),
                nonce: 0,
                gas_limit: 21_000,
                to: addr.into(),
                ..Default::default()
            }),
            Signature::default(),
        );

        let tx_deposit = TransactionSigned::from_transaction_and_signature(
            Transaction::Deposit(reth_primitives::TxDeposit {
                from: addr,
                to: addr.into(),
                gas_limit: 21_000,
                ..Default::default()
            }),
            Signature::default(),
        );

        let provider = executor_provider(chain_spec);
        let mut executor =
            provider.batch_executor(StateProviderDatabase::new(&db), PruneModes::none());

        executor.state_mut().load_cache_account(L1_BLOCK_CONTRACT).unwrap();

        // Attempt to execute a block with one deposit and one non-deposit transaction
        executor
            .execute_and_verify_one(
                (
                    &BlockWithSenders {
                        block: Block {
                            header,
                            body: vec![tx, tx_deposit],
                            ommers: vec![],
                            withdrawals: None,
                            requests: None,
                        },
                        senders: vec![addr, addr],
                    },
                    U256::ZERO,
                )
                    .into(),
            )
            .unwrap();

        let tx_receipt = executor.receipts()[0][0].as_ref().unwrap();
        let deposit_receipt = executor.receipts()[0][1].as_ref().unwrap();

        // deposit_receipt_version is not present in pre canyon transactions
        assert!(deposit_receipt.deposit_receipt_version.is_none());
        assert!(tx_receipt.deposit_receipt_version.is_none());

        // deposit_nonce is present only in deposit transactions
        assert!(deposit_receipt.deposit_nonce.is_some());
        assert!(tx_receipt.deposit_nonce.is_none());
    }

    #[test]
    fn op_deposit_fields_post_canyon() {
        // ensure_create2_deployer will fail if timestamp is set to less then 2
        let header = Header {
            timestamp: 2,
            number: 1,
            gas_limit: 1_000_000,
            gas_used: 42_000,
            receipts_root: b256!(
                "fffc85c4004fd03c7bfbe5491fae98a7473126c099ac11e8286fd0013f15f908"
            ),
            ..Default::default()
        };

        let mut db = create_op_state_provider();
        let addr = Address::ZERO;
        let account = Account { balance: U256::MAX, ..Account::default() };

        db.insert_account(addr, account, None, HashMap::new());

        let chain_spec =
            Arc::new(ChainSpecBuilder::from(&*BASE_MAINNET).canyon_activated().build());

        let tx = TransactionSigned::from_transaction_and_signature(
            Transaction::Eip1559(TxEip1559 {
                chain_id: chain_spec.chain.id(),
                nonce: 0,
                gas_limit: 21_000,
                to: addr.into(),
                ..Default::default()
            }),
            Signature::default(),
        );

        let tx_deposit = TransactionSigned::from_transaction_and_signature(
            Transaction::Deposit(reth_primitives::TxDeposit {
                from: addr,
                to: addr.into(),
                gas_limit: 21_000,
                ..Default::default()
            }),
            Signature::optimism_deposit_tx_signature(),
        );

        let provider = executor_provider(chain_spec);
        let mut executor =
            provider.batch_executor(StateProviderDatabase::new(&db), PruneModes::none());

        executor.state_mut().load_cache_account(L1_BLOCK_CONTRACT).unwrap();

        // attempt to execute an empty block with parent beacon block root, this should not fail
        executor
            .execute_and_verify_one(
                (
                    &BlockWithSenders {
                        block: Block {
                            header,
                            body: vec![tx, tx_deposit],
                            ommers: vec![],
                            withdrawals: None,
                            requests: None,
                        },
                        senders: vec![addr, addr],
                    },
                    U256::ZERO,
                )
                    .into(),
            )
            .expect("Executing a block while canyon is active should not fail");

        let tx_receipt = executor.receipts()[0][0].as_ref().unwrap();
        let deposit_receipt = executor.receipts()[0][1].as_ref().unwrap();

        // deposit_receipt_version is set to 1 for post canyon deposit transactions
        assert_eq!(deposit_receipt.deposit_receipt_version, Some(1));
        assert!(tx_receipt.deposit_receipt_version.is_none());

        // deposit_nonce is present only in deposit transactions
        assert!(deposit_receipt.deposit_nonce.is_some());
        assert!(tx_receipt.deposit_nonce.is_none());
    }
}<|MERGE_RESOLUTION|>--- conflicted
+++ resolved
@@ -11,12 +11,7 @@
 };
 use reth_optimism_consensus::validate_block_post_execution;
 use reth_primitives::{
-<<<<<<< HEAD
-    Address, BlockNumber, BlockWithSenders, ChainSpec, Hardfork, Header, Receipt, Receipts, TxType,
-    Withdrawals, U256,
-=======
-    BlockNumber, BlockWithSenders, Header, Receipt, Receipts, TxType, Withdrawals, U256,
->>>>>>> d786b459
+    Address, BlockNumber, BlockWithSenders, Header, Receipt, Receipts, TxType, Withdrawals, U256,
 };
 use reth_provider::ExecutionOutcome;
 use reth_prune_types::PruneModes;

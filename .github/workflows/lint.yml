--- conflicted
+++ resolved
@@ -8,8 +8,8 @@
 
 env:
   CARGO_TERM_COLOR: always
-  TOOL_CHAIN: "1.79"
-  TOOL_CHAIN_NIGHTLY: "nightly-2024-06-28"
+  TOOL_CHAIN: "1.80"
+  TOOL_CHAIN_NIGHTLY: "nightly-2024-09-01"
 
 jobs:
   clippy-binaries:
@@ -40,44 +40,21 @@
         env:
           RUSTFLAGS: -D warnings
 
-<<<<<<< HEAD
-#  clippy:
-#    name: clippy
-#    runs-on: ubuntu-latest
-#    timeout-minutes: 30
-#    steps:
-#      - uses: actions/checkout@v4
-#      - uses: dtolnay/rust-toolchain@clippy
-#      - uses: Swatinem/rust-cache@v2
-#        with:
-#          cache-on-failure: true
-#      - run: cargo clippy --workspace --lib --examples --tests --benches --all-features --locked
-#        env:
-#          RUSTFLAGS: -D warnings
-
-  no-std:
-=======
-  wasm:
->>>>>>> c228fe15
-    runs-on: ubuntu-latest
-    timeout-minutes: 30
-    steps:
-      - uses: actions/checkout@v4
-      - uses: dtolnay/rust-toolchain@stable
-        with:
-<<<<<<< HEAD
-          target: riscv32imac-unknown-none-elf
-          toolchain: ${{ env.TOOL_CHAIN }}
-=======
-          target: wasm32-wasip1
->>>>>>> c228fe15
-      - uses: taiki-e/install-action@cargo-hack
-      - uses: Swatinem/rust-cache@v2
-        with:
-          cache-on-failure: true
-      - uses: dcarbone/install-jq-action@v2
-      - name: Run Wasm checks
-        run: .github/assets/check_wasm.sh
+  #  wasm:
+  #    runs-on: ubuntu-latest
+  #    timeout-minutes: 30
+  #    steps:
+  #      - uses: actions/checkout@v4
+  #      - uses: dtolnay/rust-toolchain@stable
+  #        with:
+  #          target: wasm32-wasip1
+  #          toolchain: ${{ env.TOOL_CHAIN }}
+  #      - uses: taiki-e/install-action@cargo-hack
+  #      - uses: Swatinem/rust-cache@v2
+  #        with:
+  #          cache-on-failure: true
+  #      - name: Run Wasm checks
+  #        run: .github/assets/check_wasm.sh ${{ env.TOOL_CHAIN }}
 
   crate-checks:
     runs-on: ubuntu-latest
@@ -113,11 +90,7 @@
       - uses: actions/checkout@v4
       - uses: dtolnay/rust-toolchain@master
         with:
-<<<<<<< HEAD
           toolchain: ${{ env.TOOL_CHAIN }}
-=======
-          toolchain: "1.80" # MSRV
->>>>>>> c228fe15
       - uses: Swatinem/rust-cache@v2
         with:
           cache-on-failure: true
@@ -137,28 +110,6 @@
           toolchain: ${{ env.TOOL_CHAIN_NIGHTLY }} # fmt need the nightly flag, please update this if reallly needed
       - run: cargo fmt --all --check
 
-<<<<<<< HEAD
-=======
-  book:
-    name: book
-    runs-on: ubuntu-latest
-    timeout-minutes: 30
-    steps:
-      - uses: actions/checkout@v4
-      - uses: dtolnay/rust-toolchain@master
-        with:
-          toolchain: "1.80" # MSRV
-      - uses: Swatinem/rust-cache@v2
-        with:
-          cache-on-failure: true
-      - run: cargo build --bin reth --workspace --features ethereum
-        env:
-          RUSTFLAGS: -D warnings
-      - run: ./book/cli/update.sh target/debug/reth
-      - name: Check book changes
-        run: git diff --exit-code
-
->>>>>>> c228fe15
   codespell:
     runs-on: ubuntu-latest
     timeout-minutes: 30
@@ -210,11 +161,6 @@
     if: always()
     needs:
       - clippy-binaries
-<<<<<<< HEAD
-=======
-      - clippy
-      - wasm
->>>>>>> c228fe15
       - crate-checks
       - fmt
       - codespell

--- conflicted
+++ resolved
@@ -110,23 +110,8 @@
 
 ## Run Reth for opBNB
 
-<<<<<<< HEAD
 The op-reth is an [execution client](https://ethereum.org/en/developers/docs/nodes-and-clients/#execution-clients) for
 opBNB.
-=======
-The op-reth can function as both a full node and an archive node. Due to its unique storage advantages, it is primarily utilized for running archive nodes.
-
-### Hardware Requirements
-
-* CPU with 16+ cores
-* 128GB RAM
-* High-performance NVMe SSD with at least 3TB of free space
-* A broadband internet connection with upload/download speeds of 25 MB/s
-
-### Steps to Run op-reth
-
-The op-reth is an [execution client](https://ethereum.org/en/developers/docs/nodes-and-clients/#execution-clients) for opBNB.
->>>>>>> 9dab1534
 You need to run op-node along with op-reth to synchronize with the opBNB network.
 
 Here is the quick command for running the op-node. For more details, refer to
